﻿<UserControl
    x:Class="Caliburn.Micro.WinRT.Sample.Views.SampleSettingsView"
    xmlns="http://schemas.microsoft.com/winfx/2006/xaml/presentation"
    xmlns:x="http://schemas.microsoft.com/winfx/2006/xaml"
    xmlns:d="http://schemas.microsoft.com/expression/blend/2008"
    xmlns:mc="http://schemas.openxmlformats.org/markup-compatibility/2006"
    mc:Ignorable="d"
    d:DesignHeight="300"
    d:DesignWidth="346">
    
<<<<<<< HEAD
    <StackPanel>
=======
    <StackPanel Background="Gold">
>>>>>>> 7f162d21
        <TextBlock Text="Saved Text" Style="{StaticResource ItemTextStyle}"/>
        <TextBox x:Name="SavedText" Margin="0,10,0,0" />
    </StackPanel>
</UserControl>
<|MERGE_RESOLUTION|>--- conflicted
+++ resolved
@@ -1,19 +1,15 @@
-﻿<UserControl
-    x:Class="Caliburn.Micro.WinRT.Sample.Views.SampleSettingsView"
-    xmlns="http://schemas.microsoft.com/winfx/2006/xaml/presentation"
-    xmlns:x="http://schemas.microsoft.com/winfx/2006/xaml"
-    xmlns:d="http://schemas.microsoft.com/expression/blend/2008"
-    xmlns:mc="http://schemas.openxmlformats.org/markup-compatibility/2006"
-    mc:Ignorable="d"
-    d:DesignHeight="300"
-    d:DesignWidth="346">
-    
-<<<<<<< HEAD
-    <StackPanel>
-=======
-    <StackPanel Background="Gold">
->>>>>>> 7f162d21
-        <TextBlock Text="Saved Text" Style="{StaticResource ItemTextStyle}"/>
-        <TextBox x:Name="SavedText" Margin="0,10,0,0" />
-    </StackPanel>
-</UserControl>
+﻿<UserControl
+    x:Class="Caliburn.Micro.WinRT.Sample.Views.SampleSettingsView"
+    xmlns="http://schemas.microsoft.com/winfx/2006/xaml/presentation"
+    xmlns:x="http://schemas.microsoft.com/winfx/2006/xaml"
+    xmlns:d="http://schemas.microsoft.com/expression/blend/2008"
+    xmlns:mc="http://schemas.openxmlformats.org/markup-compatibility/2006"
+    mc:Ignorable="d"
+    d:DesignHeight="300"
+    d:DesignWidth="346">
+    
+    <StackPanel>
+        <TextBlock Text="Saved Text" Style="{StaticResource ItemTextStyle}"/>
+        <TextBox x:Name="SavedText" Margin="0,10,0,0" />
+    </StackPanel>
+</UserControl>