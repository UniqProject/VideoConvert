﻿<ResourceDictionary xmlns="http://schemas.microsoft.com/winfx/2006/xaml/presentation"
                    xmlns:x="http://schemas.microsoft.com/winfx/2006/xaml"
                    xmlns:System="clr-namespace:System;assembly=mscorlib"
                    xmlns:Converters="clr-namespace:MahApps.Metro.Converters">
    <ResourceDictionary.MergedDictionaries>
        <ResourceDictionary Source="pack://application:,,,/MahApps.Metro;component/Styles/Controls.ListView.xaml" />
        <ResourceDictionary Source="pack://application:,,,/MahApps.Metro;component/Styles/Controls.Scrollbars.xaml" />
        <ResourceDictionary Source="pack://application:,,,/MahApps.Metro;component/Styles/Controls.Buttons.xaml" />
    </ResourceDictionary.MergedDictionaries>

    <Converters:ToUpperConverter x:Key="ToUpperConverter" />

    <!--ValidationToolTipTemplate Style-->
    <ControlTemplate x:Key="ValidationToolTipTemplate">
        <Grid x:Name="Root"
              Margin="5,0"
              Opacity="0"
              RenderTransformOrigin="0,0">
            <Grid.RenderTransform>
                <TranslateTransform x:Name="xform"
                                    X="-25" />
            </Grid.RenderTransform>
            <VisualStateManager.VisualStateGroups>
                <VisualStateGroup x:Name="OpenStates">
                    <VisualStateGroup.Transitions>
                        <VisualTransition GeneratedDuration="0" />
                        <VisualTransition GeneratedDuration="0:0:0.2"
                                          To="Open">
                            <Storyboard>
                                <DoubleAnimationUsingKeyFrames Storyboard.TargetProperty="X"
                                                               Storyboard.TargetName="xform">
                                    <SplineDoubleKeyFrame KeyTime="0:0:0.2"
                                                          Value="0" />
                                </DoubleAnimationUsingKeyFrames>
                                <DoubleAnimationUsingKeyFrames Storyboard.TargetProperty="Opacity"
                                                               Storyboard.TargetName="Root">
                                    <SplineDoubleKeyFrame KeyTime="0:0:0.2"
                                                          Value="1" />
                                </DoubleAnimationUsingKeyFrames>
                            </Storyboard>
                        </VisualTransition>
                    </VisualStateGroup.Transitions>
                    <VisualState x:Name="Closed">
                        <Storyboard>
                            <DoubleAnimationUsingKeyFrames Storyboard.TargetProperty="Opacity"
                                                           Storyboard.TargetName="Root">
                                <SplineDoubleKeyFrame KeyTime="0"
                                                      Value="0" />
                            </DoubleAnimationUsingKeyFrames>
                        </Storyboard>
                    </VisualState>
                    <VisualState x:Name="Open">
                        <Storyboard>
                            <DoubleAnimationUsingKeyFrames Storyboard.TargetProperty="X"
                                                           Storyboard.TargetName="xform">
                                <SplineDoubleKeyFrame KeyTime="0"
                                                      Value="0" />
                            </DoubleAnimationUsingKeyFrames>
                            <DoubleAnimationUsingKeyFrames Storyboard.TargetProperty="Opacity"
                                                           Storyboard.TargetName="Root">
                                <SplineDoubleKeyFrame KeyTime="0"
                                                      Value="1" />
                            </DoubleAnimationUsingKeyFrames>
                        </Storyboard>
                    </VisualState>
                </VisualStateGroup>
            </VisualStateManager.VisualStateGroups>
            <Border Background="{DynamicResource ValidationBrush1}"
                    CornerRadius="5"
                    Margin="4,4,-4,-4" />
            <Border Background="{DynamicResource ValidationBrush2}"
                    CornerRadius="4"
                    Margin="3,3,-3,-3" />
            <Border Background="{DynamicResource ValidationBrush3}"
                    CornerRadius="3"
                    Margin="2,2,-2,-2" />
            <Border Background="{DynamicResource ValidationBrush4}"
                    CornerRadius="2"
                    Margin="1,1,-1,-1" />
            <Border Background="{DynamicResource ValidationBrush5}"
                    CornerRadius="2" />
            <Border CornerRadius="2">
                <TextBlock Foreground="{DynamicResource WhiteColorBrush}"
                           MaxWidth="250"
                           Margin="8,4,8,4"
                           TextWrapping="Wrap"
                           Text="{Binding (Validation.Errors)[0].ErrorContent}"
                           UseLayoutRounding="false" />
            </Border>
        </Grid>
    </ControlTemplate>



    <!-- Context Menu Styling START -->
    <!-- Original style from http://www.jeff.wilcox.name/2010/05/zunelike-contextmenu-style/ -->
    <Style TargetType="{x:Type Separator}">
        <Setter Property="Background"
                Value="{DynamicResource TextBrush}" />
        <Setter Property="IsTabStop"
                Value="False" />
        <Setter Property="Margin"
                Value="6,2,6,2" />
        <Setter Property="Template">
            <Setter.Value>
                <ControlTemplate TargetType="Separator">
                    <Border BorderThickness="{TemplateBinding BorderThickness}"
                            BorderBrush="{TemplateBinding BorderBrush}"
                            Background="{TemplateBinding Background}"
                            Height="1" />
                </ControlTemplate>
            </Setter.Value>
        </Setter>
    </Style>

    <Style TargetType="{x:Type MenuItem}">
        <Setter Property="Background"
                Value="Transparent" />
        <Setter Property="FontFamily"
                Value="{DynamicResource ContentFontFamily}" />
        <Setter Property="FontSize"
                Value="{DynamicResource ContentFontSize}" />
        <Setter Property="Foreground"
                Value="{DynamicResource TextBrush}" />
        <Setter Property="BorderBrush"
                Value="Transparent" />
        <Setter Property="BorderThickness"
                Value="0" />
        <Setter Property="Padding"
                Value="8,2,10,2" />
        <Setter Property="Template">
            <Setter.Value>
                <ControlTemplate TargetType="MenuItem">
                    <Grid>
                        <Rectangle x:Name="Bg"
                                   RadiusX="0"
                                   RadiusY="0"
                                   Opacity=".65"
                                   Fill="{TemplateBinding Background}"
                                   Stroke="{TemplateBinding BorderBrush}"
                                   StrokeThickness="{TemplateBinding BorderThickness}" />

                        <Grid Margin="{TemplateBinding Padding}">
                            <Grid.ColumnDefinitions>
                                <ColumnDefinition Width="Auto" />
                                <ColumnDefinition Width="2" />
                                <ColumnDefinition Width="*" />
                                <ColumnDefinition Width="17" />
                            </Grid.ColumnDefinitions>

                            <ContentPresenter x:Name="IconPresenter"
                                              Content="{TemplateBinding Icon}"
                                              Margin="1"
                                              Opacity=".7"
                                              VerticalAlignment="Center" />

                            <ContentPresenter x:Name="Presenter"
                                              Opacity=".7"
                                              Content="{TemplateBinding Header}"
                                              ContentTemplate="{TemplateBinding HeaderTemplate}"
                                              Grid.Column="2" />
                        </Grid>
                    </Grid>
                    <ControlTemplate.Triggers>
                        <Trigger Property="IsHighlighted"
                                 Value="true">
                            <Setter Property="Fill"
                                    TargetName="Bg"
                                    Value="{DynamicResource HighlightBrush}" />
                            <Setter Property="Foreground"
                                    Value="#FFFFFFFF" />
                        </Trigger>
                    </ControlTemplate.Triggers>
                </ControlTemplate>
            </Setter.Value>
        </Setter>
    </Style>

    <Style TargetType="{x:Type ContextMenu}">
        <Setter Property="Background"
                Value="{DynamicResource ControlBackgroundBrush}" />
        <Setter Property="BorderThickness"
                Value="1" />
        <Setter Property="BorderBrush"
                Value="{DynamicResource ControlBackgroundBrush}" />
        <Setter Property="Padding"
                Value="0,4,0,4" />
        <Setter Property="Template">
            <Setter.Value>
                <ControlTemplate TargetType="{x:Type ContextMenu}">
                    <Border Margin="5,5,5,5"
                            x:Name="Menu"
                            Opacity="0"
                            BorderBrush="{TemplateBinding BorderBrush}"
                            BorderThickness="{TemplateBinding BorderThickness}"
                            Background="{TemplateBinding Background}"
                            CornerRadius="0">
                        <Border.Effect>
                            <DropShadowEffect ShadowDepth="1"
                                              Opacity="0.6"
                                              BlurRadius="5" />
                        </Border.Effect>
                        <Border.Triggers>
                            <EventTrigger RoutedEvent="Rectangle.Loaded">
                                <BeginStoryboard>
                                    <Storyboard>
                                        <DoubleAnimation Duration="0:0:0.2"
                                                         To="1"
                                                         Storyboard.TargetProperty="Opacity"
                                                         Storyboard.TargetName="Menu" />
                                    </Storyboard>
                                </BeginStoryboard>
                            </EventTrigger>
                        </Border.Triggers>
                        <Grid>
                            <ItemsPresenter Margin="{TemplateBinding Padding}" />
                        </Grid>
                    </Border>
                </ControlTemplate>
            </Setter.Value>
        </Setter>
    </Style>
    <!-- Context Menu Styling END -->

    <!--Tooltip Style-->
    <Style TargetType="ToolTip">
        <Setter Property="Background"
                Value="{DynamicResource ControlBackgroundBrush}" />
        <Setter Property="Foreground"
                Value="{DynamicResource WhiteBrush}" />
        <Setter Property="Padding"
                Value="3,1,3,1" />
        <Setter Property="BorderThickness"
                Value="1" />
        <Setter Property="BorderBrush"
                Value="{DynamicResource ItemSelectedBrush}" />
        <Setter Property="Template">
            <Setter.Value>
                <ControlTemplate TargetType="ToolTip">
                    <Border x:Name="Root"
                            BorderThickness="{TemplateBinding BorderThickness}"
                            Background="{DynamicResource BlackBrush}"
                            Effect="{DynamicResource DropShadowBrush}"
                            Opacity="0">
                        <VisualStateManager.VisualStateGroups>
                            <VisualStateGroup x:Name="OpenStates">
                                <VisualStateGroup.Transitions>
                                    <VisualTransition From="Open"
                                                      GeneratedDuration="0:0:0.3"
                                                      To="Closed" />
                                </VisualStateGroup.Transitions>
                                <VisualState x:Name="Closed">
                                    <Storyboard>
                                        <DoubleAnimationUsingKeyFrames Storyboard.TargetProperty="(UIElement.Opacity)"
                                                                       Storyboard.TargetName="Root">
                                            <EasingDoubleKeyFrame KeyTime="0:0:0.4"
                                                                  Value="0" />
                                        </DoubleAnimationUsingKeyFrames>
                                    </Storyboard>
                                </VisualState>
                                <VisualState x:Name="Open">
                                    <Storyboard>
                                        <DoubleAnimationUsingKeyFrames Storyboard.TargetProperty="(UIElement.Opacity)"
                                                                       Storyboard.TargetName="Root">
                                            <EasingDoubleKeyFrame KeyTime="0:0:0.3"
                                                                  Value="1" />
                                        </DoubleAnimationUsingKeyFrames>
                                    </Storyboard>
                                </VisualState>
                            </VisualStateGroup>
                        </VisualStateManager.VisualStateGroups>
                        <Border Padding="{TemplateBinding Padding}">
                            <Border.Resources>
                                <Storyboard x:Key="Visible State" />
                                <Storyboard x:Key="Normal State" />
                            </Border.Resources>
                            <Border.Background>
                                <DynamicResource ResourceKey="BlackBrush" />
                            </Border.Background>
                            <ContentPresenter Cursor="{TemplateBinding Cursor}"
                                              ContentTemplate="{TemplateBinding ContentTemplate}"
                                              Content="{TemplateBinding Content}"
                                              Margin="{TemplateBinding Padding}" />
                        </Border>
                    </Border>
                </ControlTemplate>
            </Setter.Value>
        </Setter>
    </Style>

    <!-- Password box style -->
    <Style TargetType="PasswordBox">
        <Setter Property="FontFamily"
                Value="{DynamicResource ContentFontFamily}" />
        <Setter Property="FontSize"
                Value="{DynamicResource ContentFontSize}" />
        <Setter Property="BorderThickness"
                Value="1" />
        <Setter Property="MinHeight"
                Value="26" />
        <Setter Property="Background"
                Value="{DynamicResource ControlBackgroundBrush}" />
        <Setter Property="Foreground"
                Value="{DynamicResource TextBrush}" />
        <Setter Property="Padding"
                Value="2" />
        <Setter Property="BorderBrush"
                Value="{DynamicResource TextBoxBorderBrush}" />
        <Setter Property="Template">
            <Setter.Value>
                <ControlTemplate TargetType="PasswordBox">
                    <Grid x:Name="RootElement">
                        <VisualStateManager.VisualStateGroups>
                            <VisualStateGroup x:Name="CommonStates">
                                <VisualState x:Name="Normal" />
                                <VisualState x:Name="MouseOver">
                                    <Storyboard>
                                        <DoubleAnimation Duration="0"
                                                         To="0.8"
                                                         Storyboard.TargetProperty="(UIElement.Opacity)"
                                                         Storyboard.TargetName="MouseOverBorder" />
                                    </Storyboard>
                                </VisualState>
                                <VisualState x:Name="Disabled">
                                    <Storyboard>
                                        <DoubleAnimation Duration="0"
                                                         To="1"
                                                         Storyboard.TargetProperty="Opacity"
                                                         Storyboard.TargetName="DisabledVisualElement" />
                                    </Storyboard>
                                </VisualState>
                            </VisualStateGroup>
                            <VisualStateGroup x:Name="FocusStates">
                                <VisualState x:Name="Focused">
                                    <Storyboard>
                                        <DoubleAnimation Duration="0"
                                                         To="1"
                                                         Storyboard.TargetProperty="Opacity"
                                                         Storyboard.TargetName="FocusVisualElement" />
                                        <DoubleAnimationUsingKeyFrames Storyboard.TargetProperty="(UIElement.Opacity)"
                                                                       Storyboard.TargetName="FocusInnerRectangle">
                                            <EasingDoubleKeyFrame KeyTime="0"
                                                                  Value="1" />
                                        </DoubleAnimationUsingKeyFrames>
                                    </Storyboard>
                                </VisualState>
                                <VisualState x:Name="Unfocused">
                                    <Storyboard>
                                        <DoubleAnimation Duration="0"
                                                         To="0"
                                                         Storyboard.TargetProperty="Opacity"
                                                         Storyboard.TargetName="FocusVisualElement" />
                                    </Storyboard>
                                </VisualState>
                            </VisualStateGroup>
                            <VisualStateGroup x:Name="ValidationStates">
                                <VisualState x:Name="Valid" />
                                <VisualState x:Name="InvalidUnfocused">
                                    <Storyboard>
                                        <ObjectAnimationUsingKeyFrames Storyboard.TargetProperty="Visibility"
                                                                       Storyboard.TargetName="ValidationErrorElement">
                                            <DiscreteObjectKeyFrame KeyTime="0">
                                                <DiscreteObjectKeyFrame.Value>
                                                    <Visibility>Visible</Visibility>
                                                </DiscreteObjectKeyFrame.Value>
                                            </DiscreteObjectKeyFrame>
                                        </ObjectAnimationUsingKeyFrames>
                                    </Storyboard>
                                </VisualState>
                                <VisualState x:Name="InvalidFocused">
                                    <Storyboard>
                                        <ObjectAnimationUsingKeyFrames Storyboard.TargetProperty="Visibility"
                                                                       Storyboard.TargetName="ValidationErrorElement">
                                            <DiscreteObjectKeyFrame KeyTime="0">
                                                <DiscreteObjectKeyFrame.Value>
                                                    <Visibility>Visible</Visibility>
                                                </DiscreteObjectKeyFrame.Value>
                                            </DiscreteObjectKeyFrame>
                                        </ObjectAnimationUsingKeyFrames>
                                        <ObjectAnimationUsingKeyFrames Storyboard.TargetProperty="IsOpen"
                                                                       Storyboard.TargetName="validationTooltip">
                                            <DiscreteObjectKeyFrame KeyTime="0">
                                                <DiscreteObjectKeyFrame.Value>
                                                    <System:Boolean>True</System:Boolean>
                                                </DiscreteObjectKeyFrame.Value>
                                            </DiscreteObjectKeyFrame>
                                        </ObjectAnimationUsingKeyFrames>
                                    </Storyboard>
                                </VisualState>
                            </VisualStateGroup>
                        </VisualStateManager.VisualStateGroups>
                        <Border x:Name="Border"
                                BorderBrush="{TemplateBinding BorderBrush}"
                                BorderThickness="{TemplateBinding BorderThickness}"
                                Background="{TemplateBinding Background}"
                                Opacity="1">
                            <Border x:Name="PART_ContentHost"
                                    Margin="{TemplateBinding Padding}"
                                    Padding="4,0,3,2"
                                    VerticalAlignment="Center" />
                        </Border>
                        <Border x:Name="DisabledVisualElement"
                                BorderBrush="{DynamicResource ControlsDisabledBrush}"
                                BorderThickness="{TemplateBinding BorderThickness}"
                                Background="{DynamicResource ControlsDisabledBrush}"
                                IsHitTestVisible="False"
                                Opacity="0" />
                        <Border x:Name="MouseOverBorder"
                                BorderBrush="{DynamicResource TextBoxMouseOverBorderBrush}"
                                BorderThickness="1"
                                Opacity="0" />
                        <Border x:Name="FocusVisualElement"
                                BorderBrush="{DynamicResource TextBoxMouseOverBorderBrush}"
                                BorderThickness="{TemplateBinding BorderThickness}"
                                IsHitTestVisible="False"
                                Opacity="0">
                            <Rectangle x:Name="FocusInnerRectangle"
                                       StrokeThickness="{TemplateBinding BorderThickness}"
                                       Opacity="0"
                                       Stroke="{DynamicResource TextBoxMouseOverInnerBorderBrush}" />
                        </Border>
                        <Border x:Name="ValidationErrorElement"
                                BorderBrush="{DynamicResource ControlsValidationBrush}"
                                BorderThickness="1"
                                CornerRadius="1"
                                Visibility="Collapsed">
                            <ToolTipService.ToolTip>
                                <ToolTip x:Name="validationTooltip"
                                         DataContext="{Binding RelativeSource={RelativeSource TemplatedParent}}"
                                         Placement="Right"
                                         PlacementTarget="{Binding RelativeSource={RelativeSource TemplatedParent}}"
                                         Template="{DynamicResource ValidationToolTipTemplate}">
                                    <ToolTip.Triggers>
                                        <EventTrigger RoutedEvent="Canvas.Loaded">
                                            <BeginStoryboard>
                                                <Storyboard>
                                                    <ObjectAnimationUsingKeyFrames Storyboard.TargetProperty="IsHitTestVisible"
                                                                                   Storyboard.TargetName="validationTooltip">
                                                        <DiscreteObjectKeyFrame KeyTime="0">
                                                            <DiscreteObjectKeyFrame.Value>
                                                                <System:Boolean>true</System:Boolean>
                                                            </DiscreteObjectKeyFrame.Value>
                                                        </DiscreteObjectKeyFrame>
                                                    </ObjectAnimationUsingKeyFrames>
                                                </Storyboard>
                                            </BeginStoryboard>
                                        </EventTrigger>
                                    </ToolTip.Triggers>
                                </ToolTip>
                            </ToolTipService.ToolTip>
                            <Grid Background="Transparent"
                                  HorizontalAlignment="Right"
                                  Height="12"
                                  Margin="1,-4,-4,0"
                                  VerticalAlignment="Top"
                                  Width="12">
                                <Path Data="M 1,0 L6,0 A 2,2 90 0 1 8,2 L8,7 z"
                                      Fill="{DynamicResource ValidationBrush5}"
                                      Margin="1,3,0,0" />
                                <Path Data="M 0,0 L2,0 L 8,6 L8,8"
                                      Fill="{DynamicResource WhiteColorBrush}"
                                      Margin="1,3,0,0" />
                            </Grid>
                        </Border>
                    </Grid>
                </ControlTemplate>
            </Setter.Value>
        </Setter>
    </Style>

    <!--CheckBox Style-->
    <Style TargetType="CheckBox">
        <Setter Property="FontFamily"
                Value="{DynamicResource ContentFontFamily}" />
        <Setter Property="FontSize"
                Value="{DynamicResource ContentFontSize}" />
        <Setter Property="Background"
                Value="{DynamicResource CheckBoxBackgroundBrush}" />
        <Setter Property="Foreground"
                Value="{DynamicResource TextBrush}" />
        <Setter Property="HorizontalContentAlignment"
                Value="Left" />
        <Setter Property="VerticalContentAlignment"
                Value="Top" />
        <Setter Property="Padding"
                Value="4,1,0,0" />
        <Setter Property="BorderThickness"
                Value="1" />
        <Setter Property="BorderBrush"
                Value="{DynamicResource CheckBoxBrush}" />
        <Setter Property="Template">
            <Setter.Value>
                <ControlTemplate TargetType="CheckBox">
                    <Grid>
                        <VisualStateManager.VisualStateGroups>
                            <VisualStateGroup x:Name="CommonStates">
                                <VisualState x:Name="Normal" />
                                <VisualState x:Name="MouseOver">
                                    <Storyboard>
                                        <DoubleAnimationUsingKeyFrames Storyboard.TargetProperty="(UIElement.Opacity)"
                                                                       Storyboard.TargetName="MouseOverRectangle">
                                            <EasingDoubleKeyFrame KeyTime="0:0:0.1"
                                                                  Value="1" />
                                        </DoubleAnimationUsingKeyFrames>
                                        <!--<ColorAnimationUsingKeyFrames Storyboard.TargetName="ContentPresenterWrapperColor" Storyboard.TargetProperty="Color">
                                            <EasingColorKeyFrame KeyTime="0" Value="{DynamicResource Gray2}"/>
                                        </ColorAnimationUsingKeyFrames>-->
                                        <DoubleAnimationUsingKeyFrames Storyboard.TargetProperty="(UIElement.Opacity)"
                                                                       Storyboard.TargetName="grid">
                                            <EasingDoubleKeyFrame KeyTime="0:0:0.1"
                                                                  Value="1" />
                                        </DoubleAnimationUsingKeyFrames>
                                    </Storyboard>
                                </VisualState>
                                <VisualState x:Name="Pressed">
                                    <Storyboard>
                                        <DoubleAnimationUsingKeyFrames Storyboard.TargetProperty="(UIElement.Opacity)"
                                                                       Storyboard.TargetName="PressedRectangle">
                                            <EasingDoubleKeyFrame KeyTime="0:0:0.1"
                                                                  Value="1" />
                                        </DoubleAnimationUsingKeyFrames>
                                    </Storyboard>
                                </VisualState>
                                <VisualState x:Name="Disabled">
                                    <Storyboard>
                                        <DoubleAnimationUsingKeyFrames Storyboard.TargetProperty="(UIElement.Opacity)"
                                                                       Storyboard.TargetName="contentPresenter">
                                            <SplineDoubleKeyFrame KeyTime="0"
                                                                  Value=".55" />
                                        </DoubleAnimationUsingKeyFrames>
                                        <DoubleAnimationUsingKeyFrames Storyboard.TargetProperty="(UIElement.Opacity)"
                                                                       Storyboard.TargetName="DisabledVisualElement">
                                            <SplineDoubleKeyFrame KeyTime="0"
                                                                  Value="0.55" />
                                        </DoubleAnimationUsingKeyFrames>
                                    </Storyboard>
                                </VisualState>
                            </VisualStateGroup>
                            <VisualStateGroup x:Name="CheckStates">
                                <VisualState x:Name="Checked">
                                    <Storyboard>
                                        <DoubleAnimationUsingKeyFrames Storyboard.TargetProperty="(UIElement.Opacity)"
                                                                       Storyboard.TargetName="CheckIcon">
                                            <SplineDoubleKeyFrame KeyTime="0"
                                                                  Value="1" />
                                        </DoubleAnimationUsingKeyFrames>
                                    </Storyboard>
                                </VisualState>
                                <VisualState x:Name="Unchecked" />
                                <VisualState x:Name="Indeterminate">
                                    <Storyboard>
                                        <DoubleAnimationUsingKeyFrames Storyboard.TargetProperty="(UIElement.Opacity)"
                                                                       Storyboard.TargetName="IndeterminateIcon">
                                            <SplineDoubleKeyFrame KeyTime="0"
                                                                  Value="1" />
                                        </DoubleAnimationUsingKeyFrames>
                                    </Storyboard>
                                </VisualState>
                            </VisualStateGroup>
                            <VisualStateGroup x:Name="FocusStates">
                                <VisualState x:Name="Focused">
                                    <Storyboard />
                                </VisualState>
                                <VisualState x:Name="Unfocused" />
                            </VisualStateGroup>
                            <VisualStateGroup x:Name="ValidationStates">
                                <VisualState x:Name="Valid" />
                                <VisualState x:Name="InvalidUnfocused">
                                    <Storyboard>
                                        <ObjectAnimationUsingKeyFrames Storyboard.TargetProperty="Visibility"
                                                                       Storyboard.TargetName="ValidationErrorElement">
                                            <DiscreteObjectKeyFrame KeyTime="0">
                                                <DiscreteObjectKeyFrame.Value>
                                                    <Visibility>Visible</Visibility>
                                                </DiscreteObjectKeyFrame.Value>
                                            </DiscreteObjectKeyFrame>
                                        </ObjectAnimationUsingKeyFrames>
                                    </Storyboard>
                                </VisualState>
                                <VisualState x:Name="InvalidFocused">
                                    <Storyboard>
                                        <ObjectAnimationUsingKeyFrames Storyboard.TargetProperty="Visibility"
                                                                       Storyboard.TargetName="ValidationErrorElement">
                                            <DiscreteObjectKeyFrame KeyTime="0">
                                                <DiscreteObjectKeyFrame.Value>
                                                    <Visibility>Visible</Visibility>
                                                </DiscreteObjectKeyFrame.Value>
                                            </DiscreteObjectKeyFrame>
                                        </ObjectAnimationUsingKeyFrames>
                                        <ObjectAnimationUsingKeyFrames Storyboard.TargetProperty="IsOpen"
                                                                       Storyboard.TargetName="validationTooltip">
                                            <DiscreteObjectKeyFrame KeyTime="0">
                                                <DiscreteObjectKeyFrame.Value>
                                                    <System:Boolean>True</System:Boolean>
                                                </DiscreteObjectKeyFrame.Value>
                                            </DiscreteObjectKeyFrame>
                                        </ObjectAnimationUsingKeyFrames>
                                    </Storyboard>
                                </VisualState>
                            </VisualStateGroup>
                        </VisualStateManager.VisualStateGroups>
                        <Grid.ColumnDefinitions>
                            <ColumnDefinition Width="16" />
                            <ColumnDefinition Width="*" />
                        </Grid.ColumnDefinitions>
                        <Grid HorizontalAlignment="Left"
                              VerticalAlignment="Top">
                            <Grid x:Name="grid"
                                  Height="14"
                                  Width="14"
                                  Opacity="0.7">
                                <Rectangle x:Name="Background"
                                           Fill="{TemplateBinding Background}"
                                           Stroke="{TemplateBinding BorderBrush}"
                                           StrokeThickness="{TemplateBinding BorderThickness}" />
                                <Rectangle x:Name="MouseOverRectangle"
                                           Stroke="{DynamicResource CheckBoxMouseOverBrush}"
                                           Opacity="0" />
                                <Rectangle x:Name="PressedRectangle"
                                           Stroke="{DynamicResource BlackBrush}"
                                           Opacity="0" />
                                <Path Opacity="0"
                                      x:Name="CheckIcon"
                                      Data="M49.4375,110.4375 L51.4995,112.812 L56.3745,107.24883"
                                      HorizontalAlignment="Center"
                                      Height="7.6"
                                      Stretch="Fill"
                                      Stroke="{DynamicResource BlackBrush}"
                                      UseLayoutRounding="False"
                                      VerticalAlignment="Center"
                                      Width="8.9"
                                      StrokeStartLineCap="Triangle"
                                      StrokeEndLineCap="Triangle"
                                      StrokeThickness="2" />
                                <Rectangle x:Name="IndeterminateIcon"
                                           Height="8"
                                           Width="8"
                                           Opacity="0">
                                    <Rectangle.Fill>
                                        <SolidColorBrush Color="{DynamicResource Gray3}" />
                                    </Rectangle.Fill>
                                </Rectangle>
                                <Rectangle x:Name="DisabledVisualElement"
                                           Fill="{DynamicResource DisabledWhiteColorBrush}"
                                           Opacity="0"
                                           RadiusY="1"
                                           RadiusX="1" />
                            </Grid>
                            <Border x:Name="ValidationErrorElement"
                                    BorderBrush="{DynamicResource ControlsValidationBrush}"
                                    BorderThickness="1"
                                    CornerRadius="1"
                                    Margin="1"
                                    ToolTipService.PlacementTarget="{Binding RelativeSource={RelativeSource TemplatedParent}}"
                                    Visibility="Collapsed">
                                <ToolTipService.ToolTip>
                                    <ToolTip x:Name="validationTooltip"
                                             DataContext="{Binding RelativeSource={RelativeSource TemplatedParent}}"
                                             Placement="Right"
                                             PlacementTarget="{Binding RelativeSource={RelativeSource TemplatedParent}}"
                                             Template="{DynamicResource ValidationToolTipTemplate}">
                                        <ToolTip.Triggers>
                                            <EventTrigger RoutedEvent="Canvas.Loaded">
                                                <BeginStoryboard>
                                                    <Storyboard>
                                                        <ObjectAnimationUsingKeyFrames Storyboard.TargetProperty="IsHitTestVisible"
                                                                                       Storyboard.TargetName="validationTooltip">
                                                            <DiscreteObjectKeyFrame KeyTime="0">
                                                                <DiscreteObjectKeyFrame.Value>
                                                                    <System:Boolean>true</System:Boolean>
                                                                </DiscreteObjectKeyFrame.Value>
                                                            </DiscreteObjectKeyFrame>
                                                        </ObjectAnimationUsingKeyFrames>
                                                    </Storyboard>
                                                </BeginStoryboard>
                                            </EventTrigger>
                                        </ToolTip.Triggers>
                                    </ToolTip>
                                </ToolTipService.ToolTip>
                                <Grid Background="Transparent"
                                      HorizontalAlignment="Right"
                                      Height="10"
                                      Margin="0,-4,-4,0"
                                      VerticalAlignment="Top"
                                      Width="10">
                                    <Path Data="M 1,0 L5,0 A 2,2 90 0 1 7,2 L7,6 z"
                                          Fill="{DynamicResource ValidationBrush5}"
                                          Margin="0,3,0,0" />
                                    <Path Data="M 0,0 L2,0 L 7,5 L7,7"
                                          Fill="{DynamicResource WhiteColorBrush}"
                                          Margin="0,3,0,0" />
                                </Grid>
                            </Border>
                        </Grid>
                        <ContentControl Grid.Column="1">
                            <ContentControl.Foreground>
                                <SolidColorBrush x:Name="ContentPresenterWrapperColor"
                                                 Color="{DynamicResource BlackColor}" />
                            </ContentControl.Foreground>
                            <ContentPresenter x:Name="contentPresenter"
                                              ContentTemplate="{TemplateBinding ContentTemplate}"
                                              Content="{TemplateBinding Content}"
                                              HorizontalAlignment="{TemplateBinding HorizontalContentAlignment}"
                                              Margin="{TemplateBinding Padding}"
                                              VerticalAlignment="{TemplateBinding VerticalContentAlignment}" />
                        </ContentControl>
                    </Grid>
                </ControlTemplate>
            </Setter.Value>
        </Setter>
    </Style>

    <!--RadioButton Style-->
    <Style TargetType="RadioButton">
        <Setter Property="FontFamily" Value="{DynamicResource ContentFontFamily}" />
        <Setter Property="FontSize" Value="{DynamicResource ContentFontSize}" />
        <Setter Property="Background" Value="{DynamicResource CheckBoxBackgroundBrush}" />
        <Setter Property="Foreground" Value="{DynamicResource TextBrush}" />
        <Setter Property="HorizontalContentAlignment" Value="Left" />
        <Setter Property="VerticalContentAlignment" Value="Top" />
        <Setter Property="Padding" Value="4,1,0,0" />
        <Setter Property="BorderThickness" Value="1" />
        <Setter Property="BorderBrush" Value="{DynamicResource CheckBoxBrush}" />
        <Setter Property="Template">
            <Setter.Value>
                <ControlTemplate TargetType="RadioButton">
                    <Grid>
                        <Grid.ColumnDefinitions>
                            <ColumnDefinition Width="16" />
                            <ColumnDefinition Width="*" />
                        </Grid.ColumnDefinitions>
                        <Grid HorizontalAlignment="Left"
                              VerticalAlignment="Center">
                            <Grid x:Name="grid" Height="15" Width="15" Opacity="0.7">
                                <Ellipse x:Name="Background" Fill="{TemplateBinding Background}" Stroke="{TemplateBinding BorderBrush}" Margin="1" StrokeThickness="{TemplateBinding BorderThickness}" />
                                <Ellipse x:Name="MouseOverEllipse" Stroke="{DynamicResource CheckBoxMouseOverBrush}" Margin="1" Opacity="0" />
                                <Ellipse x:Name="PressedEllipse" Stroke="{DynamicResource BlackBrush}" Margin="1" Opacity="0" Fill="{DynamicResource BlackBrush}" />
                                <Ellipse x:Name="CheckIcon" Fill="{DynamicResource BlackBrush}" Height="7" Opacity="0" Width="7" />
                                <Ellipse x:Name="DisabledVisualElement" Fill="{DynamicResource DisabledWhiteColorBrush}" Opacity="0" />
                                <Grid x:Name="ValidationErrorElement" ToolTipService.PlacementTarget="{Binding RelativeSource={RelativeSource TemplatedParent}}" Visibility="Collapsed">
                                    <ToolTipService.ToolTip>
                                        <ToolTip x:Name="validationTooltip"
                                                 DataContext="{Binding RelativeSource={RelativeSource TemplatedParent}}"
                                                 Placement="Right"
                                                 PlacementTarget="{Binding RelativeSource={RelativeSource TemplatedParent}}"
                                                 Template="{DynamicResource ValidationToolTipTemplate}">
                                            <ToolTip.Triggers>
                                                <EventTrigger RoutedEvent="Canvas.Loaded">
                                                    <BeginStoryboard>
                                                        <Storyboard>
                                                            <ObjectAnimationUsingKeyFrames Storyboard.TargetProperty="IsHitTestVisible" Storyboard.TargetName="validationTooltip">
                                                                <DiscreteObjectKeyFrame KeyTime="0">
                                                                    <DiscreteObjectKeyFrame.Value>
                                                                        <System:Boolean>true</System:Boolean>
                                                                    </DiscreteObjectKeyFrame.Value>
                                                                </DiscreteObjectKeyFrame>
                                                            </ObjectAnimationUsingKeyFrames>
                                                        </Storyboard>
                                                    </BeginStoryboard>
                                                </EventTrigger>
                                            </ToolTip.Triggers>
                                        </ToolTip>
                                    </ToolTipService.ToolTip>
                                    <Ellipse Height="14" Stroke="{DynamicResource ControlsValidationBrush}" StrokeThickness="1" Width="14" />
                                    <Ellipse Fill="{DynamicResource ControlsValidationBrush}" HorizontalAlignment="Right" Height="4" Margin="0,-2,-1,0" VerticalAlignment="Top" Width="4" />
                                    <Ellipse Fill="Transparent" HorizontalAlignment="Right" Height="10" Margin="0,-5,-4,0" VerticalAlignment="Top" Width="10" />
                                </Grid>
                            </Grid>
                        </Grid>
                        <ContentControl Grid.Column="1">
                            <ContentControl.Foreground>
                                <SolidColorBrush x:Name="ContentPresenterWrapperColor" Color="{DynamicResource BlackColor}" />
                            </ContentControl.Foreground>
                            <ContentPresenter x:Name="contentPresenter"
                                              ContentTemplate="{TemplateBinding ContentTemplate}"
                                              Content="{TemplateBinding Content}"
                                              HorizontalAlignment="{TemplateBinding HorizontalContentAlignment}"
                                              Margin="{TemplateBinding Padding}"
                                              VerticalAlignment="{TemplateBinding VerticalContentAlignment}" />
                        </ContentControl>
                    </Grid>
                    <ControlTemplate.Triggers>
                        <Trigger Property="RadioButton.IsChecked"  Value="true">
                            <Setter TargetName="CheckIcon" Property="Opacity" Value="1" />
                        </Trigger>
                        <Trigger Property="RadioButton.IsPressed"  Value="true">
                            <Setter TargetName="PressedEllipse" Property="Opacity" Value="1" />
                        </Trigger>
                        <Trigger Property="UIElement.IsMouseOver"  Value="true">
                            <Setter TargetName="MouseOverEllipse" Property="Opacity" Value="1" />
                            <Setter TargetName="grid" Property="Opacity" Value="1" />
                        </Trigger>

                        <MultiTrigger>
                            <MultiTrigger.Conditions>
                                <Condition Property="RadioButton.IsChecked" Value="true"/>
                                <Condition Property="RadioButton.IsPressed" Value="true"/>
                            </MultiTrigger.Conditions>
                            <Setter TargetName="CheckIcon" Property="Ellipse.Fill" Value="{DynamicResource WhiteBrush}" />
                        </MultiTrigger>
                        <Trigger Property="UIElement.IsEnabled"  Value="false">
                            <Setter TargetName="contentPresenter" Property="Opacity" Value="0.55" />
                            <Setter TargetName="grid" Property="Opacity" Value="0.55" />
                        </Trigger>
                    </ControlTemplate.Triggers>
                        
                </ControlTemplate>
            </Setter.Value>
        </Setter>
    </Style>

    <!--TextBox Style-->
    <Style TargetType="{x:Type TextBox}">
        <Setter Property="FontFamily"
                Value="{DynamicResource ContentFontFamily}" />
        <Setter Property="FontSize"
                Value="{DynamicResource ContentFontSize}" />
        <Setter Property="BorderThickness"
                Value="1" />
        <Setter Property="MinHeight"
                Value="26" />
        <Setter Property="Background"
                Value="{DynamicResource ControlBackgroundBrush}" />
        <Setter Property="Foreground"
                Value="{DynamicResource TextBrush}" />
        <Setter Property="Padding"
                Value="0" />
        <Setter Property="BorderBrush"
                Value="{DynamicResource TextBoxBorderBrush}" />
        <Setter Property="Template">
            <Setter.Value>
                <ControlTemplate TargetType="{x:Type TextBox}">
                    <Grid>
                        <VisualStateManager.VisualStateGroups>
                            <VisualStateGroup x:Name="CommonStates">
                                <VisualState x:Name="Normal" />
                                <VisualState x:Name="MouseOver">
                                    <Storyboard>
                                        <DoubleAnimation Duration="0"
                                                         To="1"
                                                         Storyboard.TargetProperty="(UIElement.Opacity)"
                                                         Storyboard.TargetName="FocusRectangle" />
                                    </Storyboard>
                                </VisualState>
                                <VisualState x:Name="Disabled">
                                    <Storyboard>
                                        <DoubleAnimationUsingKeyFrames Storyboard.TargetProperty="Opacity"
                                                                       Storyboard.TargetName="DisabledVisualElement">
                                            <SplineDoubleKeyFrame KeyTime="0"
                                                                  Value="1" />
                                        </DoubleAnimationUsingKeyFrames>
                                    </Storyboard>
                                </VisualState>
                                <VisualState x:Name="ReadOnly">
                                    <Storyboard>
                                        <DoubleAnimationUsingKeyFrames Storyboard.TargetProperty="Opacity"
                                                                       Storyboard.TargetName="ReadOnlyVisualElement">
                                            <SplineDoubleKeyFrame KeyTime="0"
                                                                  Value="1" />
                                        </DoubleAnimationUsingKeyFrames>
                                    </Storyboard>
                                </VisualState>
                            </VisualStateGroup>
                            <VisualStateGroup x:Name="FocusStates">
                                <VisualState x:Name="Focused">
                                    <Storyboard>
                                        <DoubleAnimation Duration="0"
                                                         To="1"
                                                         Storyboard.TargetProperty="(UIElement.Opacity)"
                                                         Storyboard.TargetName="FocusRectangle" />
                                        <DoubleAnimation Duration="0"
                                                         To="1"
                                                         Storyboard.TargetProperty="(UIElement.Opacity)"
                                                         Storyboard.TargetName="FocusInnerRectangle" />
                                    </Storyboard>
                                </VisualState>
                                <VisualState x:Name="Unfocused">
                                    <Storyboard />
                                </VisualState>
                            </VisualStateGroup>
                            <VisualStateGroup x:Name="ValidationStates">
                                <VisualState x:Name="Valid" />
                                <VisualState x:Name="InvalidUnfocused">
                                    <Storyboard>
                                        <ObjectAnimationUsingKeyFrames Storyboard.TargetProperty="Visibility"
                                                                       Storyboard.TargetName="ValidationErrorElement">
                                            <DiscreteObjectKeyFrame KeyTime="0">
                                                <DiscreteObjectKeyFrame.Value>
                                                    <Visibility>Visible</Visibility>
                                                </DiscreteObjectKeyFrame.Value>
                                            </DiscreteObjectKeyFrame>
                                        </ObjectAnimationUsingKeyFrames>
                                    </Storyboard>
                                </VisualState>
                                <VisualState x:Name="InvalidFocused">
                                    <Storyboard>
                                        <ObjectAnimationUsingKeyFrames Storyboard.TargetProperty="Visibility"
                                                                       Storyboard.TargetName="ValidationErrorElement">
                                            <DiscreteObjectKeyFrame KeyTime="0">
                                                <DiscreteObjectKeyFrame.Value>
                                                    <Visibility>Visible</Visibility>
                                                </DiscreteObjectKeyFrame.Value>
                                            </DiscreteObjectKeyFrame>
                                        </ObjectAnimationUsingKeyFrames>
                                        <ObjectAnimationUsingKeyFrames Storyboard.TargetProperty="IsOpen"
                                                                       Storyboard.TargetName="validationTooltip">
                                            <DiscreteObjectKeyFrame KeyTime="0">
                                                <DiscreteObjectKeyFrame.Value>
                                                    <System:Boolean>True</System:Boolean>
                                                </DiscreteObjectKeyFrame.Value>
                                            </DiscreteObjectKeyFrame>
                                        </ObjectAnimationUsingKeyFrames>
                                    </Storyboard>
                                </VisualState>
                            </VisualStateGroup>
                        </VisualStateManager.VisualStateGroups>
                        <Rectangle x:Name="Base"
                                   Stroke="{TemplateBinding BorderBrush}"
                                   StrokeThickness="{TemplateBinding BorderThickness}"
                                   Opacity="1"
                                   Fill="{TemplateBinding Background}" />
                        <Rectangle x:Name="FocusRectangle"
                                   StrokeThickness="{TemplateBinding BorderThickness}"
                                   Opacity="0"
                                   Stroke="{DynamicResource TextBoxMouseOverBorderBrush}" />
                        <Rectangle x:Name="FocusInnerRectangle"
                                   StrokeThickness="{TemplateBinding BorderThickness}"
                                   Opacity="0"
                                   Margin="1"
                                   Stroke="{DynamicResource TextBoxMouseOverInnerBorderBrush}" />
                        <Grid Margin="2">
                            <Border x:Name="ReadOnlyVisualElement"
                                    Background="{x:Null}"
                                    Opacity="0" />
                            <Grid>
                                <ScrollViewer x:Name="PART_ContentHost"
                                              BorderThickness="0"
                                              IsTabStop="False"
                                              Margin="2"
                                              VerticalAlignment="Stretch"
                                              Background="{x:Null}" />
                            </Grid>
                        </Grid>
                        <Rectangle x:Name="DisabledVisualElement"
                                   Stroke="{DynamicResource ControlsDisabledBrush}"
                                   StrokeThickness="{TemplateBinding BorderThickness}"
                                   Fill="{DynamicResource ControlsDisabledBrush}"
                                   IsHitTestVisible="False"
                                   Opacity="0" />
                        <Border x:Name="ValidationErrorElement"
                                BorderBrush="{DynamicResource ControlsValidationBrush}"
                                BorderThickness="1"
                                Visibility="Collapsed">
                            <ToolTipService.ToolTip>
                                <ToolTip x:Name="validationTooltip"
                                         DataContext="{Binding RelativeSource={RelativeSource TemplatedParent}}"
                                         Placement="Right"
                                         PlacementTarget="{Binding RelativeSource={RelativeSource TemplatedParent}}"
                                         Template="{DynamicResource ValidationToolTipTemplate}">
                                    <ToolTip.Triggers>
                                        <EventTrigger RoutedEvent="Canvas.Loaded">
                                            <BeginStoryboard>
                                                <Storyboard>
                                                    <ObjectAnimationUsingKeyFrames Storyboard.TargetProperty="IsHitTestVisible"
                                                                                   Storyboard.TargetName="validationTooltip">
                                                        <DiscreteObjectKeyFrame KeyTime="0">
                                                            <DiscreteObjectKeyFrame.Value>
                                                                <System:Boolean>true</System:Boolean>
                                                            </DiscreteObjectKeyFrame.Value>
                                                        </DiscreteObjectKeyFrame>
                                                    </ObjectAnimationUsingKeyFrames>
                                                </Storyboard>
                                            </BeginStoryboard>
                                        </EventTrigger>
                                    </ToolTip.Triggers>
                                </ToolTip>
                            </ToolTipService.ToolTip>
                            <Grid Background="Transparent"
                                  HorizontalAlignment="Right"
                                  Height="12"
                                  Margin="1,-4,-4,0"
                                  VerticalAlignment="Top"
                                  Width="12">
                                <Path Data="M 1,0 L6,0 A 2,2 90 0 1 8,2 L8,7 z"
                                      Fill="{DynamicResource ValidationBrush5}"
                                      Margin="1,3,0,0" />
                                <Path Data="M 0,0 L2,0 L 8,6 L8,8"
                                      Fill="{DynamicResource WhiteColorBrush}"
                                      Margin="1,3,0,0" />
                            </Grid>
                        </Border>
                    </Grid>
                </ControlTemplate>
            </Setter.Value>
        </Setter>
    </Style>

    <!--ComboBox Style-->
    <Style TargetType="{x:Type ComboBox}">
        <Setter Property="MinHeight"
                Value="26" />
        <Setter Property="Foreground"
                Value="{DynamicResource TextBrush}" />
        <Setter Property="Background">
            <Setter.Value>
                <SolidColorBrush Color="{DynamicResource Gray7}" />
            </Setter.Value>
        </Setter>
        <Setter Property="HorizontalContentAlignment"
                Value="Left" />
        <Setter Property="VerticalContentAlignment"
                Value="Center" />
        <Setter Property="BorderThickness"
                Value="1" />
        <Setter Property="ScrollViewer.HorizontalScrollBarVisibility"
                Value="Auto" />
        <Setter Property="ScrollViewer.VerticalScrollBarVisibility"
                Value="Auto" />
        <Setter Property="BorderBrush"
                Value="{DynamicResource TextBoxBorderBrush}" />
        
        <Setter Property="Template">
            <Setter.Value>
                <ControlTemplate TargetType="{x:Type ComboBox}">
                    <Grid>
                        <Grid.Resources>
                            <Style x:Key="comboToggleStyle"
                                   TargetType="{x:Type ToggleButton}">
                                <Setter Property="Foreground"
                                        Value="{DynamicResource TextBrush}" />
                                <Setter Property="Background"
                                        Value="{DynamicResource GrayBrush7}" />
                                <Setter Property="BorderBrush"
                                        Value="{DynamicResource TextBoxBorderBrush}" />
                                <Setter Property="BorderThickness"
                                        Value="1" />
                                <Setter Property="Padding"
                                        Value="3" />
                                <Setter Property="Template">
                                    <Setter.Value>
                                        <ControlTemplate TargetType="{x:Type ToggleButton}">
                                            <Grid>
                                                <VisualStateManager.VisualStateGroups>
                                                    <VisualStateGroup x:Name="CommonStates">
                                                        <VisualState x:Name="Normal" />
                                                        <VisualState x:Name="MouseOver">
                                                            <Storyboard>
                                                                <DoubleAnimationUsingKeyFrames Storyboard.TargetProperty="(UIElement.Opacity)"
                                                                                               Storyboard.TargetName="MouseOverBorder">
                                                                    <EasingDoubleKeyFrame KeyTime="0"
                                                                                          Value="1" />
                                                                </DoubleAnimationUsingKeyFrames>
                                                            </Storyboard>
                                                        </VisualState>
                                                        <VisualState x:Name="Pressed">
                                                            <Storyboard>
                                                                <DoubleAnimationUsingKeyFrames Storyboard.TargetProperty="(UIElement.Opacity)"
                                                                                               Storyboard.TargetName="PressedBorder">
                                                                    <EasingDoubleKeyFrame KeyTime="0"
                                                                                          Value="1" />
                                                                </DoubleAnimationUsingKeyFrames>
                                                            </Storyboard>
                                                        </VisualState>
                                                        <VisualState x:Name="Disabled" />
                                                    </VisualStateGroup>
                                                    <VisualStateGroup x:Name="CheckStates">
                                                        <VisualState x:Name="Checked">
                                                            <Storyboard>
                                                                <DoubleAnimationUsingKeyFrames Storyboard.TargetProperty="(UIElement.Opacity)"
                                                                                               Storyboard.TargetName="CheckedRectangle">
                                                                    <EasingDoubleKeyFrame KeyTime="0:0:0.1"
                                                                                          Value="1" />
                                                                </DoubleAnimationUsingKeyFrames>
                                                            </Storyboard>
                                                        </VisualState>
                                                        <VisualState x:Name="Unchecked" />
                                                    </VisualStateGroup>
                                                    <VisualStateGroup x:Name="FocusStates">
                                                        <VisualState x:Name="Focused">
                                                            <Storyboard>
                                                                <DoubleAnimationUsingKeyFrames Storyboard.TargetProperty="(UIElement.Opacity)"
                                                                                               Storyboard.TargetName="FocusRectangle">
                                                                    <EasingDoubleKeyFrame KeyTime="0"
                                                                                          Value="1" />
                                                                </DoubleAnimationUsingKeyFrames>
                                                            </Storyboard>
                                                        </VisualState>
                                                        <VisualState x:Name="Unfocused" />
                                                    </VisualStateGroup>
                                                </VisualStateManager.VisualStateGroups>
                                                <Border x:Name="Background"
                                                        BorderBrush="{TemplateBinding BorderBrush}"
                                                        BorderThickness="{TemplateBinding BorderThickness}"
                                                        Background="{TemplateBinding Background}" />
                                                <Rectangle x:Name="DisabledVisualElement"
                                                           Fill="{DynamicResource WhiteBrush}"
                                                           IsHitTestVisible="false"
                                                           Opacity="0" />
                                                <Border x:Name="MouseOverBorder"
                                                        Background="{DynamicResource GrayBrush8}"
                                                        BorderThickness="{TemplateBinding BorderThickness}"
                                                        Opacity="0" />
                                                <Border x:Name="PressedBorder"
                                                        Background="{DynamicResource GrayBrush5}"
                                                        BorderThickness="{TemplateBinding BorderThickness}"
                                                        Opacity="0" />
                                                <Rectangle x:Name="FocusRectangle"
                                                           Stroke="{DynamicResource TextBoxMouseOverInnerBorderBrush}"
                                                           Opacity="0" />
                                                <Rectangle x:Name="CheckedRectangle"
                                                           StrokeThickness="{TemplateBinding BorderThickness}"
                                                           Opacity="0"
                                                           Stroke="{DynamicResource TextBoxMouseOverBorderBrush}" />
                                                <Rectangle x:Name="FocusVisualElement"
                                                           IsHitTestVisible="false"
                                                           Margin="1"
                                                           Stroke="{DynamicResource HighlightBrush}"
                                                           StrokeThickness="1"
                                                           Visibility="Collapsed" />

                                                <ContentPresenter HorizontalAlignment="{TemplateBinding HorizontalContentAlignment}"
                                                                  IsHitTestVisible="false"
                                                                  Margin="{TemplateBinding Padding}"
                                                                  SnapsToDevicePixels="{TemplateBinding SnapsToDevicePixels}"
                                                                  VerticalAlignment="{TemplateBinding VerticalContentAlignment}" />
                                            </Grid>
                                        </ControlTemplate>
                                    </Setter.Value>
                                </Setter>
                            </Style>
                        </Grid.Resources>
                        <VisualStateManager.VisualStateGroups>
                            <VisualStateGroup x:Name="CommonStates">
                                <VisualState x:Name="Normal" />
                                <VisualState x:Name="MouseOver" />
                                <VisualState x:Name="Disabled">
                                    <Storyboard>
                                        <DoubleAnimationUsingKeyFrames Storyboard.TargetProperty="(UIElement.Opacity)"
                                                                       Storyboard.TargetName="DisabledVisualElement">
                                            <SplineDoubleKeyFrame KeyTime="00:00:00"
                                                                  Value="0.45" />
                                        </DoubleAnimationUsingKeyFrames>
                                    </Storyboard>
                                </VisualState>
                            </VisualStateGroup>
                            <VisualStateGroup x:Name="FocusStates">
                                <VisualState x:Name="Focused">
                                    <Storyboard>
                                        <DoubleAnimationUsingKeyFrames Storyboard.TargetProperty="(UIElement.Opacity)"
                                                                       Storyboard.TargetName="FocusRectangle">
                                            <EasingDoubleKeyFrame KeyTime="0"
                                                                  Value="1" />
                                        </DoubleAnimationUsingKeyFrames>
                                    </Storyboard>
                                </VisualState>
                                <VisualState x:Name="Unfocused" />
                                <VisualState x:Name="FocusedDropDown">
                                    <Storyboard>
                                        <ObjectAnimationUsingKeyFrames Duration="00:00:00"
                                                                       Storyboard.TargetProperty="(UIElement.Visibility)"
                                                                       Storyboard.TargetName="PopupBorder">
                                            <DiscreteObjectKeyFrame KeyTime="00:00:00">
                                                <DiscreteObjectKeyFrame.Value>
                                                    <Visibility>Visible</Visibility>
                                                </DiscreteObjectKeyFrame.Value>
                                            </DiscreteObjectKeyFrame>
                                        </ObjectAnimationUsingKeyFrames>
                                    </Storyboard>
                                </VisualState>
                            </VisualStateGroup>
                            <VisualStateGroup x:Name="ValidationStates">
                                <VisualState x:Name="Valid" />
                                <VisualState x:Name="InvalidUnfocused">
                                    <Storyboard>
                                        <ObjectAnimationUsingKeyFrames Storyboard.TargetProperty="Visibility"
                                                                       Storyboard.TargetName="ValidationErrorElement">
                                            <DiscreteObjectKeyFrame KeyTime="0">
                                                <DiscreteObjectKeyFrame.Value>
                                                    <Visibility>Visible</Visibility>
                                                </DiscreteObjectKeyFrame.Value>
                                            </DiscreteObjectKeyFrame>
                                        </ObjectAnimationUsingKeyFrames>
                                    </Storyboard>
                                </VisualState>
                                <VisualState x:Name="InvalidFocused">
                                    <Storyboard>
                                        <ObjectAnimationUsingKeyFrames Storyboard.TargetProperty="Visibility"
                                                                       Storyboard.TargetName="ValidationErrorElement">
                                            <DiscreteObjectKeyFrame KeyTime="0">
                                                <DiscreteObjectKeyFrame.Value>
                                                    <Visibility>Visible</Visibility>
                                                </DiscreteObjectKeyFrame.Value>
                                            </DiscreteObjectKeyFrame>
                                        </ObjectAnimationUsingKeyFrames>
                                        <ObjectAnimationUsingKeyFrames Storyboard.TargetProperty="IsOpen"
                                                                       Storyboard.TargetName="validationTooltip">
                                            <DiscreteObjectKeyFrame KeyTime="0">
                                                <DiscreteObjectKeyFrame.Value>
                                                    <System:Boolean>True</System:Boolean>
                                                </DiscreteObjectKeyFrame.Value>
                                            </DiscreteObjectKeyFrame>
                                        </ObjectAnimationUsingKeyFrames>
                                    </Storyboard>
                                </VisualState>
                            </VisualStateGroup>
                        </VisualStateManager.VisualStateGroups>
                        <Border x:Name="ContentPresenterBorder">
                            <Grid>
                                <ToggleButton x:Name="DropDownToggle"
                                              BorderBrush="{TemplateBinding BorderBrush}"
                                              BorderThickness="{TemplateBinding BorderThickness}"
                                              Background="{TemplateBinding Background}"
                                              HorizontalAlignment="Stretch"
                                              HorizontalContentAlignment="Right"
                                              Margin="0"
                                              Style="{DynamicResource comboToggleStyle}"
                                              IsChecked="{Binding IsDropDownOpen, Mode=TwoWay, RelativeSource={RelativeSource TemplatedParent}}"
                                              VerticalAlignment="Stretch">
                                    <Path x:Name="BtnArrow"
                                          Data="F1 M 301.14,-189.041L 311.57,-189.041L 306.355,-182.942L 301.14,-189.041 Z "
                                          HorizontalAlignment="Right"
                                          Height="4"
                                          Margin="0,0,6,0"
                                          Stretch="Uniform"
                                          Width="8">
                                        <Path.Fill>
                                            <SolidColorBrush x:Name="BtnArrowColor"
                                                             Color="{DynamicResource Gray3}" />
                                        </Path.Fill>
                                    </Path>
                                </ToggleButton>
<<<<<<< HEAD

                                <Border x:Name="EditableTextBoxBorder"
                                            Visibility="Collapsed"
                                            BorderBrush="{TemplateBinding BorderBrush}"
                                            BorderThickness="1,1,0,1"
                                            Background="{DynamicResource ControlBackgroundBrush}"
                                            HorizontalAlignment="Stretch"
                                            Margin="0,0,23,0"
                                            VerticalAlignment="Stretch"
                                        >
                                    <TextBox    x:Name="PART_EditableTextBox"
                                                    HorizontalAlignment="Stretch" 
                                                    Margin="{TemplateBinding Padding}" 
                                                    SnapsToDevicePixels="{TemplateBinding SnapsToDevicePixels}" 
                                                    VerticalAlignment="{TemplateBinding VerticalContentAlignment}"
                                                    Style="{x:Null}"
                                                    BorderThickness="0"
                                                    Foreground="{TemplateBinding Foreground}"
                                                    Focusable="True"
                                                    IsReadOnly="{TemplateBinding IsReadOnly}" 
                                    />
                                </Border>
                                <Grid Margin="0 0 16 0">
                                    <ContentPresenter x:Name="ContentSite" ContentTemplate="{TemplateBinding SelectionBoxItemTemplate}" ContentTemplateSelector="{TemplateBinding ItemTemplateSelector}" Content="{TemplateBinding SelectionBoxItem}" ContentStringFormat="{TemplateBinding SelectionBoxItemStringFormat}" HorizontalAlignment="{TemplateBinding HorizontalContentAlignment}" IsHitTestVisible="false" Margin="{TemplateBinding Padding}" SnapsToDevicePixels="{TemplateBinding SnapsToDevicePixels}" VerticalAlignment="{TemplateBinding VerticalContentAlignment}"/>
=======
                                <Grid Margin="4 0 16 0">
                                    <ContentPresenter ContentTemplate="{TemplateBinding SelectionBoxItemTemplate}" ContentTemplateSelector="{TemplateBinding ItemTemplateSelector}" Content="{TemplateBinding SelectionBoxItem}" ContentStringFormat="{TemplateBinding SelectionBoxItemStringFormat}" HorizontalAlignment="{TemplateBinding HorizontalContentAlignment}" IsHitTestVisible="false" Margin="{TemplateBinding Padding}" SnapsToDevicePixels="{TemplateBinding SnapsToDevicePixels}" VerticalAlignment="{TemplateBinding VerticalContentAlignment}"/>
>>>>>>> 4eb044ce
                                </Grid>
                            </Grid>
                        </Border>
                        <Rectangle x:Name="FocusRectangle"
                                   Stroke="{DynamicResource TextBoxMouseOverInnerBorderBrush}"
                                   Opacity="0" />
                        <Rectangle x:Name="DisabledVisualElement"
                                   Fill="{DynamicResource DisabledWhiteColorBrush}"
                                   IsHitTestVisible="false"
                                   Opacity="0" />
                        <Border x:Name="ValidationErrorElement"
                                BorderBrush="{DynamicResource ControlsValidationBrush}"
                                BorderThickness="1"
                                Visibility="Collapsed">
                            <ToolTipService.ToolTip>
                                <ToolTip x:Name="validationTooltip"
                                         DataContext="{Binding RelativeSource={RelativeSource TemplatedParent}}"
                                         Placement="Right"
                                         PlacementTarget="{Binding RelativeSource={RelativeSource TemplatedParent}}"
                                         Template="{DynamicResource ValidationToolTipTemplate}">
                                    <ToolTip.Triggers>
                                        <EventTrigger RoutedEvent="Canvas.Loaded">
                                            <BeginStoryboard>
                                                <Storyboard>
                                                    <ObjectAnimationUsingKeyFrames Storyboard.TargetProperty="IsHitTestVisible"
                                                                                   Storyboard.TargetName="validationTooltip">
                                                        <DiscreteObjectKeyFrame KeyTime="0">
                                                            <DiscreteObjectKeyFrame.Value>
                                                                <System:Boolean>true</System:Boolean>
                                                            </DiscreteObjectKeyFrame.Value>
                                                        </DiscreteObjectKeyFrame>
                                                    </ObjectAnimationUsingKeyFrames>
                                                </Storyboard>
                                            </BeginStoryboard>
                                        </EventTrigger>
                                    </ToolTip.Triggers>
                                </ToolTip>
                            </ToolTipService.ToolTip>
                            <Grid Background="Transparent"
                                  HorizontalAlignment="Right"
                                  Height="12"
                                  Margin="1,-4,-4,0"
                                  VerticalAlignment="Top"
                                  Width="12">
                                <Path Data="M 1,0 L6,0 A 2,2 90 0 1 8,2 L8,7 z"
                                      Fill="{DynamicResource ValidationBrush5}"
                                      Margin="1,3,0,0" />
                                <Path Data="M 0,0 L2,0 L 8,6 L8,8"
                                      Fill="{DynamicResource WhiteColorBrush}"
                                      Margin="1,3,0,0" />
                            </Grid>
                        </Border>
                        <Popup x:Name="PART_Popup"
                               IsOpen="{Binding IsDropDownOpen, RelativeSource={RelativeSource TemplatedParent}}"
                               PopupAnimation="{DynamicResource {x:Static SystemParameters.ComboBoxPopupAnimationKey}}"
                               Width="{Binding ActualWidth, RelativeSource={RelativeSource TemplatedParent}}"
                               Placement="Bottom">
                            <Border x:Name="PopupBorder"
                                    Effect="{DynamicResource DropShadowBrush}"
                                    BorderThickness="{TemplateBinding BorderThickness}"
                                    HorizontalAlignment="Stretch"
                                    Height="Auto"
                                    BorderBrush="{DynamicResource ComboBoxPopupBrush}"
                                    Background="{DynamicResource WhiteBrush}">
                                <ScrollViewer x:Name="DropDownScrollViewer"
                                              BorderThickness="0"
                                              Margin="2"
                                              Padding="1">
                                    <ItemsPresenter x:Name="ItemsPresenter"
                                                    KeyboardNavigation.DirectionalNavigation="Contained" />
                                </ScrollViewer>
                            </Border>
                        </Popup>
                    </Grid>
                    <ControlTemplate.Triggers>

                        <Trigger Property="IsEditable" Value="True">
                            <Setter Property="IsTabStop" Value="false"/>
                            <Setter TargetName="EditableTextBoxBorder" Property="Visibility" Value="Visible"/>
                            <Setter TargetName="ContentSite" Property="Visibility" Value="Hidden"/>
                            <Setter TargetName="DropDownToggle" Property="Focusable" Value="False"/>
                            <Setter TargetName="DropDownToggle" Property="HorizontalAlignment" Value="Right" />
                            <Setter TargetName="DropDownToggle" Property="Background" Value="Transparent" />
                            <Setter TargetName="DropDownToggle" Property="Width" Value="23" />
                            <Setter TargetName="DropDownToggle" Property="BorderThickness" Value="0,1,1,1" />
                        </Trigger>

                    </ControlTemplate.Triggers>
                </ControlTemplate>
            </Setter.Value>
        </Setter>
    </Style>

    <!--ComboBoxItem Style-->
    <Style TargetType="ComboBoxItem">
        <Setter Property="Foreground"
                Value="{DynamicResource TextBrush}" />
        <Setter Property="Padding"
                Value="2" />
        <Setter Property="HorizontalContentAlignment"
                Value="Left" />
        <Setter Property="VerticalContentAlignment"
                Value="Top" />
        <Setter Property="Background"
                Value="{DynamicResource TransparentWhiteBrush}" />
        <Setter Property="BorderThickness"
                Value="1" />
        <Setter Property="Template">
            <Setter.Value>
                <ControlTemplate TargetType="ComboBoxItem">
                    <Grid Background="{TemplateBinding Background}"
                          Margin="0,0.5">
                        <VisualStateManager.VisualStateGroups>
                            <VisualStateGroup x:Name="CommonStates">
                                <VisualState x:Name="Normal" />
                                <VisualState x:Name="MouseOver">
                                    <Storyboard>
                                        <DoubleAnimationUsingKeyFrames Storyboard.TargetProperty="(UIElement.Opacity)"
                                                                       Storyboard.TargetName="MouseOverRectangle">
                                            <EasingDoubleKeyFrame KeyTime="0:0:0.1"
                                                                  Value=".65" />
                                        </DoubleAnimationUsingKeyFrames>
                                    </Storyboard>
                                </VisualState>
                                <VisualState x:Name="Disabled">
                                    <Storyboard>
                                        <DoubleAnimationUsingKeyFrames Storyboard.TargetProperty="Opacity"
                                                                       Storyboard.TargetName="contentPresenter">
                                            <SplineDoubleKeyFrame KeyTime="0"
                                                                  Value=".55" />
                                        </DoubleAnimationUsingKeyFrames>
                                    </Storyboard>
                                </VisualState>
                            </VisualStateGroup>
                            <VisualStateGroup x:Name="SelectionStates">
                                <VisualState x:Name="Unselected" />
                                <VisualState x:Name="Selected">
                                    <Storyboard>
                                        <DoubleAnimationUsingKeyFrames Storyboard.TargetProperty="(UIElement.Opacity)"
                                                                       Storyboard.TargetName="SelectedRectangle">
                                            <EasingDoubleKeyFrame KeyTime="0:0:0.1"
                                                                  Value="1" />
                                        </DoubleAnimationUsingKeyFrames>
                                    </Storyboard>
                                </VisualState>
                            </VisualStateGroup>
                            <VisualStateGroup x:Name="FocusStates">
                                <VisualState x:Name="Focused">
                                    <Storyboard />
                                </VisualState>
                                <VisualState x:Name="Unfocused" />
                            </VisualStateGroup>
                        </VisualStateManager.VisualStateGroups>
                        <Rectangle x:Name="SelectedRectangle"
                                   IsHitTestVisible="False"
                                   Opacity="0"
                                   Fill="{DynamicResource HighlightBrush}" />
                        <Rectangle x:Name="MouseOverRectangle"
                                   IsHitTestVisible="False"
                                   Opacity="0"
                                   Fill="{DynamicResource HighlightBrush}" />
                        <ContentControl>
                            <ContentControl.Foreground>
                                <SolidColorBrush x:Name="ContentPresenterWrapperColor"
                                                 Color="{DynamicResource NormalForegroundColor}" />
                            </ContentControl.Foreground>
                            <ContentPresenter x:Name="contentPresenter"
                                              Margin="{TemplateBinding Padding}"
                                             
                                              HorizontalAlignment="{TemplateBinding HorizontalContentAlignment}" />
                        </ContentControl>
                        <Rectangle x:Name="FocusVisualElement"
                                   Stroke="{DynamicResource HighlightBrush}"
                                   StrokeThickness="1"
                                   Visibility="Collapsed" />
                    </Grid>
                </ControlTemplate>
            </Setter.Value>
        </Setter>
    </Style>

    <!--ProgressBar Style-->
    <Style TargetType="ProgressBar">
        <Setter Property="Foreground"
                Value="{DynamicResource HighlightBrush}" />
        <Setter Property="Background"
                Value="{DynamicResource GrayBrush4}" />
        <Setter Property="Maximum"
                Value="100" />
        <Setter Property="Height"
                Value="10" />
        <Setter Property="IsTabStop"
                Value="False" />
        <Setter Property="BorderBrush"
                Value="{DynamicResource TextBoxBorderBrush}" />
        <Setter Property="Template">
            <Setter.Value>
                <ControlTemplate TargetType="ProgressBar">
                    <Grid x:Name="Root">
                        <VisualStateManager.VisualStateGroups>
                            <VisualStateGroup x:Name="CommonStates">
                                <VisualState x:Name="Determinate" />
                                <VisualState x:Name="Indeterminate">
                                    <Storyboard RepeatBehavior="Forever">
                                        <ObjectAnimationUsingKeyFrames Duration="00:00:00"
                                                                       Storyboard.TargetProperty="(UIElement.Visibility)"
                                                                       Storyboard.TargetName="IndeterminateRoot">
                                            <DiscreteObjectKeyFrame KeyTime="00:00:00">
                                                <DiscreteObjectKeyFrame.Value>
                                                    <Visibility>Visible</Visibility>
                                                </DiscreteObjectKeyFrame.Value>
                                            </DiscreteObjectKeyFrame>
                                        </ObjectAnimationUsingKeyFrames>
                                        <ObjectAnimationUsingKeyFrames Duration="00:00:00"
                                                                       Storyboard.TargetProperty="(UIElement.Visibility)"
                                                                       Storyboard.TargetName="DeterminateRoot">
                                            <DiscreteObjectKeyFrame KeyTime="00:00:00">
                                                <DiscreteObjectKeyFrame.Value>
                                                    <Visibility>Collapsed</Visibility>
                                                </DiscreteObjectKeyFrame.Value>
                                            </DiscreteObjectKeyFrame>
                                        </ObjectAnimationUsingKeyFrames>
                                        <DoubleAnimationUsingKeyFrames Storyboard.TargetProperty="X"
                                                                       Storyboard.TargetName="xTransform">
                                            <SplineDoubleKeyFrame KeyTime="0"
                                                                  Value="0" />
                                            <SplineDoubleKeyFrame KeyTime="00:00:.35"
                                                                  Value="20" />
                                        </DoubleAnimationUsingKeyFrames>
                                    </Storyboard>
                                </VisualState>
                            </VisualStateGroup>
                        </VisualStateManager.VisualStateGroups>
                        <Border x:Name="PART_Track"
                                BorderBrush="{TemplateBinding BorderBrush}"
                                BorderThickness="{TemplateBinding BorderThickness}"
                                Background="{TemplateBinding Background}" />
                        <Grid x:Name="ProgressBarRootGrid">
                            <Grid x:Name="IndeterminateRoot"
                                  Visibility="Collapsed">
                                <Rectangle x:Name="IndeterminateSolidFill"
                                           Margin="{TemplateBinding BorderThickness}"
                                           Opacity="1"
                                           RenderTransformOrigin="0.5,0.5"
                                           StrokeThickness="0"
                                           Fill="{DynamicResource BrandingBrush}" />
                                <Rectangle x:Name="IndeterminateGradientFill"
                                           Margin="{TemplateBinding BorderThickness}"
                                           Opacity="0.7"
                                           StrokeThickness="1">
                                    <Rectangle.Fill>
                                        <LinearGradientBrush EndPoint="0,1"
                                                             MappingMode="Absolute"
                                                             SpreadMethod="Repeat"
                                                             StartPoint="20,1">
                                            <LinearGradientBrush.Transform>
                                                <TransformGroup>
                                                    <TranslateTransform X="0" x:Name="xTransform" />
                                                    <SkewTransform AngleX="-30" />
                                                </TransformGroup>
                                            </LinearGradientBrush.Transform>
                                            <GradientStop Color="{DynamicResource ProgressIndeterminateColor1}"
                                                          Offset="0" />
                                            <GradientStop Color="{DynamicResource ProgressIndeterminateColor2}"
                                                          Offset="0.651" />
                                            <GradientStop Color="{DynamicResource ProgressIndeterminateColor3}"
                                                          Offset="0.093" />
                                            <GradientStop Color="{DynamicResource ProgressIndeterminateColor4}"
                                                          Offset="0.548" />
                                        </LinearGradientBrush>
                                    </Rectangle.Fill>
                                </Rectangle>
                            </Grid>
                            <Grid x:Name="DeterminateRoot"
                                  Margin="1">
                                <Border x:Name="PART_Indicator"
                                        Background="{DynamicResource BrandingBrush}"
                                        HorizontalAlignment="Left"
                                        Margin="-1">
                                    <Rectangle x:Name="GradientFill"
                                               Opacity="0.7"
                                               Visibility="Collapsed">
                                        <Rectangle.Fill>
                                            <LinearGradientBrush EndPoint="0,1"
                                                                 MappingMode="Absolute"
                                                                 SpreadMethod="Repeat"
                                                                 StartPoint="20,1">
                                                <LinearGradientBrush.Transform>
                                                    <TransformGroup>
                                                        <TranslateTransform X="0" />
                                                        <SkewTransform AngleX="-30" />
                                                    </TransformGroup>
                                                </LinearGradientBrush.Transform>
                                                <GradientStop Color="{DynamicResource ProgressIndeterminateColor1}"
                                                              Offset="0" />
                                                <GradientStop Color="{DynamicResource ProgressIndeterminateColor2}"
                                                              Offset="0.651" />
                                                <GradientStop Color="{DynamicResource ProgressIndeterminateColor3}"
                                                              Offset="0.093" />
                                                <GradientStop Color="{DynamicResource ProgressIndeterminateColor4}"
                                                              Offset="0.548" />
                                            </LinearGradientBrush>
                                        </Rectangle.Fill>
                                    </Rectangle>
                                </Border>
                            </Grid>
                        </Grid>

                    </Grid>

                    <ControlTemplate.Triggers>
                        <Trigger Property="Orientation"
                                 Value="Vertical">
                            <Setter Property="LayoutTransform"
                                    TargetName="Root">
                                <Setter.Value>
                                    <RotateTransform Angle="-90" />
                                </Setter.Value>
                            </Setter>
                        </Trigger>
                        <Trigger Property="IsIndeterminate"
                                 Value="true">
                            <Setter Property="Visibility"
                                    TargetName="IndeterminateRoot"
                                    Value="Visible" />
                            <Setter Property="Visibility"
                                    TargetName="DeterminateRoot"
                                    Value="Collapsed" />
                        </Trigger>
                    </ControlTemplate.Triggers>
                </ControlTemplate>
            </Setter.Value>
        </Setter>
        <Setter Property="BorderThickness"
                Value="1" />
    </Style>

    <!--Thumb Style-->
    <Style x:Key="HorizontalSliderThumb"
           TargetType="Thumb">
        <Setter Property="Background"
                Value="{DynamicResource GrayBrush7}" />
        <Setter Property="BorderThickness"
                Value="1" />
        <Setter Property="IsTabStop"
                Value="False" />
        <Setter Property="Template">
            <Setter.Value>
                <ControlTemplate TargetType="Thumb">
                    <Grid>
                        <VisualStateManager.VisualStateGroups>
                            <VisualStateGroup x:Name="CommonStates">
                                <VisualState x:Name="Normal" />
                                <VisualState x:Name="MouseOver">
                                    <Storyboard>
                                        <DoubleAnimationUsingKeyFrames Storyboard.TargetProperty="Opacity"
                                                                       Storyboard.TargetName="DisabledVisualElement">
                                            <SplineDoubleKeyFrame KeyTime="0"
                                                                  Value=".55" />
                                        </DoubleAnimationUsingKeyFrames>
                                    </Storyboard>
                                </VisualState>
                                <VisualState x:Name="Pressed">
                                    <Storyboard />
                                </VisualState>
                                <VisualState x:Name="Disabled">
                                    <Storyboard>
                                        <DoubleAnimationUsingKeyFrames Storyboard.TargetProperty="Opacity"
                                                                       Storyboard.TargetName="DisabledVisualElement">
                                            <SplineDoubleKeyFrame KeyTime="0"
                                                                  Value=".55" />
                                        </DoubleAnimationUsingKeyFrames>
                                    </Storyboard>
                                </VisualState>
                            </VisualStateGroup>
                            <VisualStateGroup x:Name="FocusStates">
                                <VisualState x:Name="Focused" />
                                <VisualState x:Name="Unfocused" />
                            </VisualStateGroup>
                        </VisualStateManager.VisualStateGroups>
                        <Border Background="{DynamicResource BlackBrush}"
                                BorderThickness="0,0,1,0"
                                CornerRadius="2.5"
                                Opacity=".55"
                                BorderBrush="{DynamicResource ControlBackgroundBrush}" />
                        <Rectangle x:Name="DisabledVisualElement"
                                   Fill="{DynamicResource DisabledWhiteColorBrush}"
                                   IsHitTestVisible="false"
                                   Opacity=".4" />
                    </Grid>
                </ControlTemplate>
            </Setter.Value>
        </Setter>
    </Style>

    <!--VerticalSliderThumb-->
    <Style x:Key="VerticalSliderThumb"
           TargetType="Thumb">
        <Setter Property="Background"
                Value="{DynamicResource TransparentWhiteBrush}" />
        <Setter Property="BorderThickness"
                Value="1" />
        <Setter Property="IsTabStop"
                Value="False" />
        <Setter Property="Template">
            <Setter.Value>
                <ControlTemplate TargetType="Thumb">
                    <Grid>
                        <VisualStateManager.VisualStateGroups>
                            <VisualStateGroup x:Name="CommonStates">
                                <VisualState x:Name="Normal" />
                                <VisualState x:Name="MouseOver">
                                    <Storyboard>
                                        <DoubleAnimationUsingKeyFrames Storyboard.TargetProperty="Opacity"
                                                                       Storyboard.TargetName="DisabledVisualElement">
                                            <SplineDoubleKeyFrame KeyTime="0"
                                                                  Value=".55" />
                                        </DoubleAnimationUsingKeyFrames>
                                    </Storyboard>
                                </VisualState>
                                <VisualState x:Name="Pressed">
                                    <Storyboard />
                                </VisualState>
                                <VisualState x:Name="Disabled">
                                    <Storyboard>
                                        <DoubleAnimationUsingKeyFrames Storyboard.TargetProperty="Opacity"
                                                                       Storyboard.TargetName="DisabledVisualElement">
                                            <SplineDoubleKeyFrame KeyTime="0"
                                                                  Value=".55" />
                                        </DoubleAnimationUsingKeyFrames>
                                    </Storyboard>
                                </VisualState>
                            </VisualStateGroup>
                            <VisualStateGroup x:Name="FocusStates">
                                <VisualState x:Name="Focused" />
                                <VisualState x:Name="Unfocused" />
                            </VisualStateGroup>
                        </VisualStateManager.VisualStateGroups>
                        <Border Background="{DynamicResource BlackBrush}"
                                BorderThickness="0,1,0,0"
                                CornerRadius="2.5"
                                Opacity=".55"
                                BorderBrush="{DynamicResource ControlBackgroundBrush}" />
                        <Rectangle x:Name="DisabledVisualElement"
                                   Fill="{DynamicResource DisabledWhiteColorBrush}"
                                   IsHitTestVisible="false"
                                   Opacity=".4" />
                    </Grid>
                </ControlTemplate>
            </Setter.Value>
        </Setter>
    </Style>
    <!--RepeatButtonTemplate-->
    <ControlTemplate x:Key="RepeatButtonTemplate">
        <Grid x:Name="Root"
              Opacity="0" />
    </ControlTemplate>
    <!--HorizontalTrackLargeDecrease-->

    <Style x:Key="HorizontalTrackLargeDecrease"
           TargetType="{x:Type RepeatButton}">
        <Setter Property="OverridesDefaultStyle"
                Value="true" />
        <Setter Property="IsTabStop"
                Value="false" />
        <Setter Property="Focusable"
                Value="false" />
        <Setter Property="Template">
            <Setter.Value>
                <ControlTemplate TargetType="{x:Type RepeatButton}">
                    <Grid x:Name="Root"
                          Margin="0,-1,0,0">
                        <VisualStateManager.VisualStateGroups>
                            <VisualStateGroup x:Name="CommonStates">
                                <VisualState x:Name="Normal" />
                                <VisualState x:Name="MouseOver" />
                                <VisualState x:Name="Pressed" />
                                <VisualState x:Name="Disabled" />
                            </VisualStateGroup>
                        </VisualStateManager.VisualStateGroups>
                        <Rectangle Height="3"
                                   Margin="0,1,0,0">
                            <Rectangle.Fill>
                                <SolidColorBrush Color="{DynamicResource Gray6}" />
                            </Rectangle.Fill>
                        </Rectangle>
                    </Grid>
                </ControlTemplate>
            </Setter.Value>
        </Setter>

    </Style>
    <Style x:Key="HorizontalTrackValue"
           TargetType="{x:Type RepeatButton}">
        <Setter Property="OverridesDefaultStyle"
                Value="true" />
        <Setter Property="IsTabStop"
                Value="false" />
        <Setter Property="Focusable"
                Value="false" />
        <Setter Property="Template">
            <Setter.Value>
                <ControlTemplate TargetType="{x:Type RepeatButton}">
                    <Grid x:Name="Root"
                          Margin="0,-1,0,0">
                        <VisualStateManager.VisualStateGroups>
                            <VisualStateGroup x:Name="CommonStates">
                                <VisualState x:Name="Normal" />
                                <VisualState x:Name="MouseOver" />
                                <VisualState x:Name="Pressed" />
                                <VisualState x:Name="Disabled" />
                            </VisualStateGroup>
                        </VisualStateManager.VisualStateGroups>
                        <Rectangle Height="5"
                                   Margin="0,1,0,0">
                            <Rectangle.Fill>
                                <!--<SolidColorBrush Color="{DynamicResource AccentColor}" />-->
                                <LinearGradientBrush StartPoint="0.5,0" EndPoint="0.5,1">
                                    <GradientStop Color="{TemplateBinding Background}" Offset="0.0" />
                                    <GradientStop Color="{DynamicResource AccentColor}" Offset="0.25" />
                                    <GradientStop Color="{DynamicResource AccentColor}" Offset="0.75" />
                                    <GradientStop Color="{TemplateBinding Background}" Offset="1.0" />
                                </LinearGradientBrush>
                            </Rectangle.Fill>
                        </Rectangle>
                    </Grid>
                </ControlTemplate>
            </Setter.Value>
        </Setter>
    </Style>

    <!--VerticalTrackLargeDecrease-->
    <ControlTemplate x:Key="VerticalTrackLargeDecrease"
                     TargetType="RepeatButton">
        <Grid x:Name="Root"
              Margin="0,0,0,0">
            <Rectangle Width="3">
                <Rectangle.Fill>
                    <SolidColorBrush Color="{DynamicResource BlackColor}" />
                </Rectangle.Fill>
            </Rectangle>
        </Grid>
    </ControlTemplate>

    <!--Slider Style-->
    <Style TargetType="Slider">
        <Setter Property="BorderThickness"
                Value="1" />
        <Setter Property="Maximum"
                Value="100" />
        <Setter Property="Minimum"
                Value="0" />
        <Setter Property="Value"
                Value="0" />
        <Setter Property="BorderBrush"
                Value="{DynamicResource ControlBorderBrush}" />
        <Setter Property="IsTabStop"
                Value="False" />
        <Setter Property="Template">
            <Setter.Value>
                <ControlTemplate TargetType="Slider">
                    <Grid x:Name="Root">
                        <Grid.Resources>
                            <ControlTemplate x:Key="RepeatButtonTemplate">
                                <Grid x:Name="Root"
                                      Opacity="0" />
                            </ControlTemplate>
                        </Grid.Resources>
                        <VisualStateManager.VisualStateGroups>
                            <VisualStateGroup x:Name="CommonStates">
                                <VisualState x:Name="Normal" />
                                <VisualState x:Name="MouseOver" />
                                <VisualState x:Name="Disabled" />
                            </VisualStateGroup>
                            <VisualStateGroup x:Name="FocusStates">
                                <VisualState x:Name="Unfocused" />
                                <VisualState x:Name="Focused" />
                            </VisualStateGroup>
                        </VisualStateManager.VisualStateGroups>
                        <Grid x:Name="HorizontalTemplate"
                              Background="{TemplateBinding Background}">
                            <Grid.ColumnDefinitions>
                                <ColumnDefinition Width="Auto" />
                                <ColumnDefinition Width="Auto" />
                                <ColumnDefinition Width="*" />
                            </Grid.ColumnDefinitions>
                            <Track x:Name="PART_Track"
                                   Grid.ColumnSpan="3"
                                   Grid.Column="0"
                                   Height="18">
                                <Track.DecreaseRepeatButton>
                                    <RepeatButton Command="{x:Static Slider.DecreaseLarge}"
                                                  Style="{StaticResource HorizontalTrackValue}" />
                                </Track.DecreaseRepeatButton>
                                <Track.IncreaseRepeatButton>
                                    <RepeatButton Command="{x:Static Slider.IncreaseLarge}"
                                                  Style="{StaticResource HorizontalTrackLargeDecrease}" />
                                </Track.IncreaseRepeatButton>
                                <Track.Thumb>
                                    <Thumb x:Name="HorizontalThumb"
                                           Grid.Column="1"
                                           Height="18"
                                           IsTabStop="True"
                                           Width="10"
                                           Style="{StaticResource HorizontalSliderThumb}" />
                                </Track.Thumb>
                            </Track>
                        </Grid>
                    </Grid>
                    <ControlTemplate.Triggers>
                        <Trigger Property="TickPlacement"
                                 Value="TopLeft">
                            <Setter Property="Style"
                                    TargetName="HorizontalThumb"
                                    Value="{StaticResource HorizontalSliderThumb}" />
                        </Trigger>
                        <Trigger Property="TickPlacement"
                                 Value="BottomRight">
                            <Setter Property="Style"
                                    TargetName="HorizontalThumb"
                                    Value="{StaticResource HorizontalSliderThumb}" />
                        </Trigger>
                    </ControlTemplate.Triggers>
                </ControlTemplate>
            </Setter.Value>
        </Setter>

        <Setter Property="Foreground"
                Value="{DynamicResource TextBrush}" />
    </Style>

    <Style TargetType="{x:Type TabControl}">
        <Setter Property="Background"
                Value="{x:Null}" />
        <Setter Property="BorderBrush"
                Value="{x:Null}" />
    </Style>

    <Style TargetType="TabItem">
        <Setter Property="FocusVisualStyle" Value="{x:Null}" />
        <Setter Property="IsTabStop" Value="False" />
        <Setter Property="BorderThickness" Value="1" />
        <Setter Property="Padding" Value="6,2,6,2" />
        <Setter Property="HorizontalContentAlignment" Value="Stretch" />
        <Setter Property="VerticalContentAlignment" Value="Stretch" />
        <Setter Property="MinWidth" Value="5" />
        <Setter Property="MinHeight" Value="5" />
        <Setter Property="Template">
            <Setter.Value>
                <ControlTemplate TargetType="TabItem">
                    <Label x:Name="root" FontSize="26.67">
                        <ContentPresenter ContentSource="Header"  RecognizesAccessKey="True" />
                    </Label>
                    <ControlTemplate.Triggers>
                        <Trigger Property="IsSelected" Value="true">
                            <Setter TargetName="root" Property="Foreground">
                                <Setter.Value>
                                    <SolidColorBrush Color="{DynamicResource AccentColor}" />
                                </Setter.Value>
                            </Setter>
                        </Trigger>

                        <Trigger Property="IsSelected" Value="false">
                            <Setter  TargetName="root" Property="Foreground">
                                <Setter.Value>
                                    <SolidColorBrush Color="{DynamicResource Gray11}" />
                                </Setter.Value>
                            </Setter>
                        </Trigger>
                        <Trigger SourceName="root" Property="IsMouseOver" Value="True">
                            <Setter  TargetName="root" Property="Foreground">
                                <Setter.Value>
                                    <SolidColorBrush Color="{DynamicResource Gray3}" />
                                </Setter.Value>
                            </Setter>
                        </Trigger>
                    </ControlTemplate.Triggers>
                </ControlTemplate>
            </Setter.Value>
        </Setter>
    </Style>
</ResourceDictionary><|MERGE_RESOLUTION|>--- conflicted
+++ resolved
@@ -1,1942 +1,1936 @@
-﻿<ResourceDictionary xmlns="http://schemas.microsoft.com/winfx/2006/xaml/presentation"
-                    xmlns:x="http://schemas.microsoft.com/winfx/2006/xaml"
-                    xmlns:System="clr-namespace:System;assembly=mscorlib"
-                    xmlns:Converters="clr-namespace:MahApps.Metro.Converters">
-    <ResourceDictionary.MergedDictionaries>
-        <ResourceDictionary Source="pack://application:,,,/MahApps.Metro;component/Styles/Controls.ListView.xaml" />
-        <ResourceDictionary Source="pack://application:,,,/MahApps.Metro;component/Styles/Controls.Scrollbars.xaml" />
-        <ResourceDictionary Source="pack://application:,,,/MahApps.Metro;component/Styles/Controls.Buttons.xaml" />
-    </ResourceDictionary.MergedDictionaries>
-
-    <Converters:ToUpperConverter x:Key="ToUpperConverter" />
-
-    <!--ValidationToolTipTemplate Style-->
-    <ControlTemplate x:Key="ValidationToolTipTemplate">
-        <Grid x:Name="Root"
-              Margin="5,0"
-              Opacity="0"
-              RenderTransformOrigin="0,0">
-            <Grid.RenderTransform>
-                <TranslateTransform x:Name="xform"
-                                    X="-25" />
-            </Grid.RenderTransform>
-            <VisualStateManager.VisualStateGroups>
-                <VisualStateGroup x:Name="OpenStates">
-                    <VisualStateGroup.Transitions>
-                        <VisualTransition GeneratedDuration="0" />
-                        <VisualTransition GeneratedDuration="0:0:0.2"
-                                          To="Open">
-                            <Storyboard>
-                                <DoubleAnimationUsingKeyFrames Storyboard.TargetProperty="X"
-                                                               Storyboard.TargetName="xform">
-                                    <SplineDoubleKeyFrame KeyTime="0:0:0.2"
-                                                          Value="0" />
-                                </DoubleAnimationUsingKeyFrames>
-                                <DoubleAnimationUsingKeyFrames Storyboard.TargetProperty="Opacity"
-                                                               Storyboard.TargetName="Root">
-                                    <SplineDoubleKeyFrame KeyTime="0:0:0.2"
-                                                          Value="1" />
-                                </DoubleAnimationUsingKeyFrames>
-                            </Storyboard>
-                        </VisualTransition>
-                    </VisualStateGroup.Transitions>
-                    <VisualState x:Name="Closed">
-                        <Storyboard>
-                            <DoubleAnimationUsingKeyFrames Storyboard.TargetProperty="Opacity"
-                                                           Storyboard.TargetName="Root">
-                                <SplineDoubleKeyFrame KeyTime="0"
-                                                      Value="0" />
-                            </DoubleAnimationUsingKeyFrames>
-                        </Storyboard>
-                    </VisualState>
-                    <VisualState x:Name="Open">
-                        <Storyboard>
-                            <DoubleAnimationUsingKeyFrames Storyboard.TargetProperty="X"
-                                                           Storyboard.TargetName="xform">
-                                <SplineDoubleKeyFrame KeyTime="0"
-                                                      Value="0" />
-                            </DoubleAnimationUsingKeyFrames>
-                            <DoubleAnimationUsingKeyFrames Storyboard.TargetProperty="Opacity"
-                                                           Storyboard.TargetName="Root">
-                                <SplineDoubleKeyFrame KeyTime="0"
-                                                      Value="1" />
-                            </DoubleAnimationUsingKeyFrames>
-                        </Storyboard>
-                    </VisualState>
-                </VisualStateGroup>
-            </VisualStateManager.VisualStateGroups>
-            <Border Background="{DynamicResource ValidationBrush1}"
-                    CornerRadius="5"
-                    Margin="4,4,-4,-4" />
-            <Border Background="{DynamicResource ValidationBrush2}"
-                    CornerRadius="4"
-                    Margin="3,3,-3,-3" />
-            <Border Background="{DynamicResource ValidationBrush3}"
-                    CornerRadius="3"
-                    Margin="2,2,-2,-2" />
-            <Border Background="{DynamicResource ValidationBrush4}"
-                    CornerRadius="2"
-                    Margin="1,1,-1,-1" />
-            <Border Background="{DynamicResource ValidationBrush5}"
-                    CornerRadius="2" />
-            <Border CornerRadius="2">
-                <TextBlock Foreground="{DynamicResource WhiteColorBrush}"
-                           MaxWidth="250"
-                           Margin="8,4,8,4"
-                           TextWrapping="Wrap"
-                           Text="{Binding (Validation.Errors)[0].ErrorContent}"
-                           UseLayoutRounding="false" />
-            </Border>
-        </Grid>
-    </ControlTemplate>
-
-
-
-    <!-- Context Menu Styling START -->
-    <!-- Original style from http://www.jeff.wilcox.name/2010/05/zunelike-contextmenu-style/ -->
-    <Style TargetType="{x:Type Separator}">
-        <Setter Property="Background"
-                Value="{DynamicResource TextBrush}" />
-        <Setter Property="IsTabStop"
-                Value="False" />
-        <Setter Property="Margin"
-                Value="6,2,6,2" />
-        <Setter Property="Template">
-            <Setter.Value>
-                <ControlTemplate TargetType="Separator">
-                    <Border BorderThickness="{TemplateBinding BorderThickness}"
-                            BorderBrush="{TemplateBinding BorderBrush}"
-                            Background="{TemplateBinding Background}"
-                            Height="1" />
-                </ControlTemplate>
-            </Setter.Value>
-        </Setter>
-    </Style>
-
-    <Style TargetType="{x:Type MenuItem}">
-        <Setter Property="Background"
-                Value="Transparent" />
-        <Setter Property="FontFamily"
-                Value="{DynamicResource ContentFontFamily}" />
-        <Setter Property="FontSize"
-                Value="{DynamicResource ContentFontSize}" />
-        <Setter Property="Foreground"
-                Value="{DynamicResource TextBrush}" />
-        <Setter Property="BorderBrush"
-                Value="Transparent" />
-        <Setter Property="BorderThickness"
-                Value="0" />
-        <Setter Property="Padding"
-                Value="8,2,10,2" />
-        <Setter Property="Template">
-            <Setter.Value>
-                <ControlTemplate TargetType="MenuItem">
-                    <Grid>
-                        <Rectangle x:Name="Bg"
-                                   RadiusX="0"
-                                   RadiusY="0"
-                                   Opacity=".65"
-                                   Fill="{TemplateBinding Background}"
-                                   Stroke="{TemplateBinding BorderBrush}"
-                                   StrokeThickness="{TemplateBinding BorderThickness}" />
-
-                        <Grid Margin="{TemplateBinding Padding}">
-                            <Grid.ColumnDefinitions>
-                                <ColumnDefinition Width="Auto" />
-                                <ColumnDefinition Width="2" />
-                                <ColumnDefinition Width="*" />
-                                <ColumnDefinition Width="17" />
-                            </Grid.ColumnDefinitions>
-
-                            <ContentPresenter x:Name="IconPresenter"
-                                              Content="{TemplateBinding Icon}"
-                                              Margin="1"
-                                              Opacity=".7"
-                                              VerticalAlignment="Center" />
-
-                            <ContentPresenter x:Name="Presenter"
-                                              Opacity=".7"
-                                              Content="{TemplateBinding Header}"
-                                              ContentTemplate="{TemplateBinding HeaderTemplate}"
-                                              Grid.Column="2" />
-                        </Grid>
-                    </Grid>
-                    <ControlTemplate.Triggers>
-                        <Trigger Property="IsHighlighted"
-                                 Value="true">
-                            <Setter Property="Fill"
-                                    TargetName="Bg"
-                                    Value="{DynamicResource HighlightBrush}" />
-                            <Setter Property="Foreground"
-                                    Value="#FFFFFFFF" />
-                        </Trigger>
-                    </ControlTemplate.Triggers>
-                </ControlTemplate>
-            </Setter.Value>
-        </Setter>
-    </Style>
-
-    <Style TargetType="{x:Type ContextMenu}">
-        <Setter Property="Background"
-                Value="{DynamicResource ControlBackgroundBrush}" />
-        <Setter Property="BorderThickness"
-                Value="1" />
-        <Setter Property="BorderBrush"
-                Value="{DynamicResource ControlBackgroundBrush}" />
-        <Setter Property="Padding"
-                Value="0,4,0,4" />
-        <Setter Property="Template">
-            <Setter.Value>
-                <ControlTemplate TargetType="{x:Type ContextMenu}">
-                    <Border Margin="5,5,5,5"
-                            x:Name="Menu"
-                            Opacity="0"
-                            BorderBrush="{TemplateBinding BorderBrush}"
-                            BorderThickness="{TemplateBinding BorderThickness}"
-                            Background="{TemplateBinding Background}"
-                            CornerRadius="0">
-                        <Border.Effect>
-                            <DropShadowEffect ShadowDepth="1"
-                                              Opacity="0.6"
-                                              BlurRadius="5" />
-                        </Border.Effect>
-                        <Border.Triggers>
-                            <EventTrigger RoutedEvent="Rectangle.Loaded">
-                                <BeginStoryboard>
-                                    <Storyboard>
-                                        <DoubleAnimation Duration="0:0:0.2"
-                                                         To="1"
-                                                         Storyboard.TargetProperty="Opacity"
-                                                         Storyboard.TargetName="Menu" />
-                                    </Storyboard>
-                                </BeginStoryboard>
-                            </EventTrigger>
-                        </Border.Triggers>
-                        <Grid>
-                            <ItemsPresenter Margin="{TemplateBinding Padding}" />
-                        </Grid>
-                    </Border>
-                </ControlTemplate>
-            </Setter.Value>
-        </Setter>
-    </Style>
-    <!-- Context Menu Styling END -->
-
-    <!--Tooltip Style-->
-    <Style TargetType="ToolTip">
-        <Setter Property="Background"
-                Value="{DynamicResource ControlBackgroundBrush}" />
-        <Setter Property="Foreground"
-                Value="{DynamicResource WhiteBrush}" />
-        <Setter Property="Padding"
-                Value="3,1,3,1" />
-        <Setter Property="BorderThickness"
-                Value="1" />
-        <Setter Property="BorderBrush"
-                Value="{DynamicResource ItemSelectedBrush}" />
-        <Setter Property="Template">
-            <Setter.Value>
-                <ControlTemplate TargetType="ToolTip">
-                    <Border x:Name="Root"
-                            BorderThickness="{TemplateBinding BorderThickness}"
-                            Background="{DynamicResource BlackBrush}"
-                            Effect="{DynamicResource DropShadowBrush}"
-                            Opacity="0">
-                        <VisualStateManager.VisualStateGroups>
-                            <VisualStateGroup x:Name="OpenStates">
-                                <VisualStateGroup.Transitions>
-                                    <VisualTransition From="Open"
-                                                      GeneratedDuration="0:0:0.3"
-                                                      To="Closed" />
-                                </VisualStateGroup.Transitions>
-                                <VisualState x:Name="Closed">
-                                    <Storyboard>
-                                        <DoubleAnimationUsingKeyFrames Storyboard.TargetProperty="(UIElement.Opacity)"
-                                                                       Storyboard.TargetName="Root">
-                                            <EasingDoubleKeyFrame KeyTime="0:0:0.4"
-                                                                  Value="0" />
-                                        </DoubleAnimationUsingKeyFrames>
-                                    </Storyboard>
-                                </VisualState>
-                                <VisualState x:Name="Open">
-                                    <Storyboard>
-                                        <DoubleAnimationUsingKeyFrames Storyboard.TargetProperty="(UIElement.Opacity)"
-                                                                       Storyboard.TargetName="Root">
-                                            <EasingDoubleKeyFrame KeyTime="0:0:0.3"
-                                                                  Value="1" />
-                                        </DoubleAnimationUsingKeyFrames>
-                                    </Storyboard>
-                                </VisualState>
-                            </VisualStateGroup>
-                        </VisualStateManager.VisualStateGroups>
-                        <Border Padding="{TemplateBinding Padding}">
-                            <Border.Resources>
-                                <Storyboard x:Key="Visible State" />
-                                <Storyboard x:Key="Normal State" />
-                            </Border.Resources>
-                            <Border.Background>
-                                <DynamicResource ResourceKey="BlackBrush" />
-                            </Border.Background>
-                            <ContentPresenter Cursor="{TemplateBinding Cursor}"
-                                              ContentTemplate="{TemplateBinding ContentTemplate}"
-                                              Content="{TemplateBinding Content}"
-                                              Margin="{TemplateBinding Padding}" />
-                        </Border>
-                    </Border>
-                </ControlTemplate>
-            </Setter.Value>
-        </Setter>
-    </Style>
-
-    <!-- Password box style -->
-    <Style TargetType="PasswordBox">
-        <Setter Property="FontFamily"
-                Value="{DynamicResource ContentFontFamily}" />
-        <Setter Property="FontSize"
-                Value="{DynamicResource ContentFontSize}" />
-        <Setter Property="BorderThickness"
-                Value="1" />
-        <Setter Property="MinHeight"
-                Value="26" />
-        <Setter Property="Background"
-                Value="{DynamicResource ControlBackgroundBrush}" />
-        <Setter Property="Foreground"
-                Value="{DynamicResource TextBrush}" />
-        <Setter Property="Padding"
-                Value="2" />
-        <Setter Property="BorderBrush"
-                Value="{DynamicResource TextBoxBorderBrush}" />
-        <Setter Property="Template">
-            <Setter.Value>
-                <ControlTemplate TargetType="PasswordBox">
-                    <Grid x:Name="RootElement">
-                        <VisualStateManager.VisualStateGroups>
-                            <VisualStateGroup x:Name="CommonStates">
-                                <VisualState x:Name="Normal" />
-                                <VisualState x:Name="MouseOver">
-                                    <Storyboard>
-                                        <DoubleAnimation Duration="0"
-                                                         To="0.8"
-                                                         Storyboard.TargetProperty="(UIElement.Opacity)"
-                                                         Storyboard.TargetName="MouseOverBorder" />
-                                    </Storyboard>
-                                </VisualState>
-                                <VisualState x:Name="Disabled">
-                                    <Storyboard>
-                                        <DoubleAnimation Duration="0"
-                                                         To="1"
-                                                         Storyboard.TargetProperty="Opacity"
-                                                         Storyboard.TargetName="DisabledVisualElement" />
-                                    </Storyboard>
-                                </VisualState>
-                            </VisualStateGroup>
-                            <VisualStateGroup x:Name="FocusStates">
-                                <VisualState x:Name="Focused">
-                                    <Storyboard>
-                                        <DoubleAnimation Duration="0"
-                                                         To="1"
-                                                         Storyboard.TargetProperty="Opacity"
-                                                         Storyboard.TargetName="FocusVisualElement" />
-                                        <DoubleAnimationUsingKeyFrames Storyboard.TargetProperty="(UIElement.Opacity)"
-                                                                       Storyboard.TargetName="FocusInnerRectangle">
-                                            <EasingDoubleKeyFrame KeyTime="0"
-                                                                  Value="1" />
-                                        </DoubleAnimationUsingKeyFrames>
-                                    </Storyboard>
-                                </VisualState>
-                                <VisualState x:Name="Unfocused">
-                                    <Storyboard>
-                                        <DoubleAnimation Duration="0"
-                                                         To="0"
-                                                         Storyboard.TargetProperty="Opacity"
-                                                         Storyboard.TargetName="FocusVisualElement" />
-                                    </Storyboard>
-                                </VisualState>
-                            </VisualStateGroup>
-                            <VisualStateGroup x:Name="ValidationStates">
-                                <VisualState x:Name="Valid" />
-                                <VisualState x:Name="InvalidUnfocused">
-                                    <Storyboard>
-                                        <ObjectAnimationUsingKeyFrames Storyboard.TargetProperty="Visibility"
-                                                                       Storyboard.TargetName="ValidationErrorElement">
-                                            <DiscreteObjectKeyFrame KeyTime="0">
-                                                <DiscreteObjectKeyFrame.Value>
-                                                    <Visibility>Visible</Visibility>
-                                                </DiscreteObjectKeyFrame.Value>
-                                            </DiscreteObjectKeyFrame>
-                                        </ObjectAnimationUsingKeyFrames>
-                                    </Storyboard>
-                                </VisualState>
-                                <VisualState x:Name="InvalidFocused">
-                                    <Storyboard>
-                                        <ObjectAnimationUsingKeyFrames Storyboard.TargetProperty="Visibility"
-                                                                       Storyboard.TargetName="ValidationErrorElement">
-                                            <DiscreteObjectKeyFrame KeyTime="0">
-                                                <DiscreteObjectKeyFrame.Value>
-                                                    <Visibility>Visible</Visibility>
-                                                </DiscreteObjectKeyFrame.Value>
-                                            </DiscreteObjectKeyFrame>
-                                        </ObjectAnimationUsingKeyFrames>
-                                        <ObjectAnimationUsingKeyFrames Storyboard.TargetProperty="IsOpen"
-                                                                       Storyboard.TargetName="validationTooltip">
-                                            <DiscreteObjectKeyFrame KeyTime="0">
-                                                <DiscreteObjectKeyFrame.Value>
-                                                    <System:Boolean>True</System:Boolean>
-                                                </DiscreteObjectKeyFrame.Value>
-                                            </DiscreteObjectKeyFrame>
-                                        </ObjectAnimationUsingKeyFrames>
-                                    </Storyboard>
-                                </VisualState>
-                            </VisualStateGroup>
-                        </VisualStateManager.VisualStateGroups>
-                        <Border x:Name="Border"
-                                BorderBrush="{TemplateBinding BorderBrush}"
-                                BorderThickness="{TemplateBinding BorderThickness}"
-                                Background="{TemplateBinding Background}"
-                                Opacity="1">
-                            <Border x:Name="PART_ContentHost"
-                                    Margin="{TemplateBinding Padding}"
-                                    Padding="4,0,3,2"
-                                    VerticalAlignment="Center" />
-                        </Border>
-                        <Border x:Name="DisabledVisualElement"
-                                BorderBrush="{DynamicResource ControlsDisabledBrush}"
-                                BorderThickness="{TemplateBinding BorderThickness}"
-                                Background="{DynamicResource ControlsDisabledBrush}"
-                                IsHitTestVisible="False"
-                                Opacity="0" />
-                        <Border x:Name="MouseOverBorder"
-                                BorderBrush="{DynamicResource TextBoxMouseOverBorderBrush}"
-                                BorderThickness="1"
-                                Opacity="0" />
-                        <Border x:Name="FocusVisualElement"
-                                BorderBrush="{DynamicResource TextBoxMouseOverBorderBrush}"
-                                BorderThickness="{TemplateBinding BorderThickness}"
-                                IsHitTestVisible="False"
-                                Opacity="0">
-                            <Rectangle x:Name="FocusInnerRectangle"
-                                       StrokeThickness="{TemplateBinding BorderThickness}"
-                                       Opacity="0"
-                                       Stroke="{DynamicResource TextBoxMouseOverInnerBorderBrush}" />
-                        </Border>
-                        <Border x:Name="ValidationErrorElement"
-                                BorderBrush="{DynamicResource ControlsValidationBrush}"
-                                BorderThickness="1"
-                                CornerRadius="1"
-                                Visibility="Collapsed">
-                            <ToolTipService.ToolTip>
-                                <ToolTip x:Name="validationTooltip"
-                                         DataContext="{Binding RelativeSource={RelativeSource TemplatedParent}}"
-                                         Placement="Right"
-                                         PlacementTarget="{Binding RelativeSource={RelativeSource TemplatedParent}}"
-                                         Template="{DynamicResource ValidationToolTipTemplate}">
-                                    <ToolTip.Triggers>
-                                        <EventTrigger RoutedEvent="Canvas.Loaded">
-                                            <BeginStoryboard>
-                                                <Storyboard>
-                                                    <ObjectAnimationUsingKeyFrames Storyboard.TargetProperty="IsHitTestVisible"
-                                                                                   Storyboard.TargetName="validationTooltip">
-                                                        <DiscreteObjectKeyFrame KeyTime="0">
-                                                            <DiscreteObjectKeyFrame.Value>
-                                                                <System:Boolean>true</System:Boolean>
-                                                            </DiscreteObjectKeyFrame.Value>
-                                                        </DiscreteObjectKeyFrame>
-                                                    </ObjectAnimationUsingKeyFrames>
-                                                </Storyboard>
-                                            </BeginStoryboard>
-                                        </EventTrigger>
-                                    </ToolTip.Triggers>
-                                </ToolTip>
-                            </ToolTipService.ToolTip>
-                            <Grid Background="Transparent"
-                                  HorizontalAlignment="Right"
-                                  Height="12"
-                                  Margin="1,-4,-4,0"
-                                  VerticalAlignment="Top"
-                                  Width="12">
-                                <Path Data="M 1,0 L6,0 A 2,2 90 0 1 8,2 L8,7 z"
-                                      Fill="{DynamicResource ValidationBrush5}"
-                                      Margin="1,3,0,0" />
-                                <Path Data="M 0,0 L2,0 L 8,6 L8,8"
-                                      Fill="{DynamicResource WhiteColorBrush}"
-                                      Margin="1,3,0,0" />
-                            </Grid>
-                        </Border>
-                    </Grid>
-                </ControlTemplate>
-            </Setter.Value>
-        </Setter>
-    </Style>
-
-    <!--CheckBox Style-->
-    <Style TargetType="CheckBox">
-        <Setter Property="FontFamily"
-                Value="{DynamicResource ContentFontFamily}" />
-        <Setter Property="FontSize"
-                Value="{DynamicResource ContentFontSize}" />
-        <Setter Property="Background"
-                Value="{DynamicResource CheckBoxBackgroundBrush}" />
-        <Setter Property="Foreground"
-                Value="{DynamicResource TextBrush}" />
-        <Setter Property="HorizontalContentAlignment"
-                Value="Left" />
-        <Setter Property="VerticalContentAlignment"
-                Value="Top" />
-        <Setter Property="Padding"
-                Value="4,1,0,0" />
-        <Setter Property="BorderThickness"
-                Value="1" />
-        <Setter Property="BorderBrush"
-                Value="{DynamicResource CheckBoxBrush}" />
-        <Setter Property="Template">
-            <Setter.Value>
-                <ControlTemplate TargetType="CheckBox">
-                    <Grid>
-                        <VisualStateManager.VisualStateGroups>
-                            <VisualStateGroup x:Name="CommonStates">
-                                <VisualState x:Name="Normal" />
-                                <VisualState x:Name="MouseOver">
-                                    <Storyboard>
-                                        <DoubleAnimationUsingKeyFrames Storyboard.TargetProperty="(UIElement.Opacity)"
-                                                                       Storyboard.TargetName="MouseOverRectangle">
-                                            <EasingDoubleKeyFrame KeyTime="0:0:0.1"
-                                                                  Value="1" />
-                                        </DoubleAnimationUsingKeyFrames>
-                                        <!--<ColorAnimationUsingKeyFrames Storyboard.TargetName="ContentPresenterWrapperColor" Storyboard.TargetProperty="Color">
-                                            <EasingColorKeyFrame KeyTime="0" Value="{DynamicResource Gray2}"/>
-                                        </ColorAnimationUsingKeyFrames>-->
-                                        <DoubleAnimationUsingKeyFrames Storyboard.TargetProperty="(UIElement.Opacity)"
-                                                                       Storyboard.TargetName="grid">
-                                            <EasingDoubleKeyFrame KeyTime="0:0:0.1"
-                                                                  Value="1" />
-                                        </DoubleAnimationUsingKeyFrames>
-                                    </Storyboard>
-                                </VisualState>
-                                <VisualState x:Name="Pressed">
-                                    <Storyboard>
-                                        <DoubleAnimationUsingKeyFrames Storyboard.TargetProperty="(UIElement.Opacity)"
-                                                                       Storyboard.TargetName="PressedRectangle">
-                                            <EasingDoubleKeyFrame KeyTime="0:0:0.1"
-                                                                  Value="1" />
-                                        </DoubleAnimationUsingKeyFrames>
-                                    </Storyboard>
-                                </VisualState>
-                                <VisualState x:Name="Disabled">
-                                    <Storyboard>
-                                        <DoubleAnimationUsingKeyFrames Storyboard.TargetProperty="(UIElement.Opacity)"
-                                                                       Storyboard.TargetName="contentPresenter">
-                                            <SplineDoubleKeyFrame KeyTime="0"
-                                                                  Value=".55" />
-                                        </DoubleAnimationUsingKeyFrames>
-                                        <DoubleAnimationUsingKeyFrames Storyboard.TargetProperty="(UIElement.Opacity)"
-                                                                       Storyboard.TargetName="DisabledVisualElement">
-                                            <SplineDoubleKeyFrame KeyTime="0"
-                                                                  Value="0.55" />
-                                        </DoubleAnimationUsingKeyFrames>
-                                    </Storyboard>
-                                </VisualState>
-                            </VisualStateGroup>
-                            <VisualStateGroup x:Name="CheckStates">
-                                <VisualState x:Name="Checked">
-                                    <Storyboard>
-                                        <DoubleAnimationUsingKeyFrames Storyboard.TargetProperty="(UIElement.Opacity)"
-                                                                       Storyboard.TargetName="CheckIcon">
-                                            <SplineDoubleKeyFrame KeyTime="0"
-                                                                  Value="1" />
-                                        </DoubleAnimationUsingKeyFrames>
-                                    </Storyboard>
-                                </VisualState>
-                                <VisualState x:Name="Unchecked" />
-                                <VisualState x:Name="Indeterminate">
-                                    <Storyboard>
-                                        <DoubleAnimationUsingKeyFrames Storyboard.TargetProperty="(UIElement.Opacity)"
-                                                                       Storyboard.TargetName="IndeterminateIcon">
-                                            <SplineDoubleKeyFrame KeyTime="0"
-                                                                  Value="1" />
-                                        </DoubleAnimationUsingKeyFrames>
-                                    </Storyboard>
-                                </VisualState>
-                            </VisualStateGroup>
-                            <VisualStateGroup x:Name="FocusStates">
-                                <VisualState x:Name="Focused">
-                                    <Storyboard />
-                                </VisualState>
-                                <VisualState x:Name="Unfocused" />
-                            </VisualStateGroup>
-                            <VisualStateGroup x:Name="ValidationStates">
-                                <VisualState x:Name="Valid" />
-                                <VisualState x:Name="InvalidUnfocused">
-                                    <Storyboard>
-                                        <ObjectAnimationUsingKeyFrames Storyboard.TargetProperty="Visibility"
-                                                                       Storyboard.TargetName="ValidationErrorElement">
-                                            <DiscreteObjectKeyFrame KeyTime="0">
-                                                <DiscreteObjectKeyFrame.Value>
-                                                    <Visibility>Visible</Visibility>
-                                                </DiscreteObjectKeyFrame.Value>
-                                            </DiscreteObjectKeyFrame>
-                                        </ObjectAnimationUsingKeyFrames>
-                                    </Storyboard>
-                                </VisualState>
-                                <VisualState x:Name="InvalidFocused">
-                                    <Storyboard>
-                                        <ObjectAnimationUsingKeyFrames Storyboard.TargetProperty="Visibility"
-                                                                       Storyboard.TargetName="ValidationErrorElement">
-                                            <DiscreteObjectKeyFrame KeyTime="0">
-                                                <DiscreteObjectKeyFrame.Value>
-                                                    <Visibility>Visible</Visibility>
-                                                </DiscreteObjectKeyFrame.Value>
-                                            </DiscreteObjectKeyFrame>
-                                        </ObjectAnimationUsingKeyFrames>
-                                        <ObjectAnimationUsingKeyFrames Storyboard.TargetProperty="IsOpen"
-                                                                       Storyboard.TargetName="validationTooltip">
-                                            <DiscreteObjectKeyFrame KeyTime="0">
-                                                <DiscreteObjectKeyFrame.Value>
-                                                    <System:Boolean>True</System:Boolean>
-                                                </DiscreteObjectKeyFrame.Value>
-                                            </DiscreteObjectKeyFrame>
-                                        </ObjectAnimationUsingKeyFrames>
-                                    </Storyboard>
-                                </VisualState>
-                            </VisualStateGroup>
-                        </VisualStateManager.VisualStateGroups>
-                        <Grid.ColumnDefinitions>
-                            <ColumnDefinition Width="16" />
-                            <ColumnDefinition Width="*" />
-                        </Grid.ColumnDefinitions>
-                        <Grid HorizontalAlignment="Left"
-                              VerticalAlignment="Top">
-                            <Grid x:Name="grid"
-                                  Height="14"
-                                  Width="14"
-                                  Opacity="0.7">
-                                <Rectangle x:Name="Background"
-                                           Fill="{TemplateBinding Background}"
-                                           Stroke="{TemplateBinding BorderBrush}"
-                                           StrokeThickness="{TemplateBinding BorderThickness}" />
-                                <Rectangle x:Name="MouseOverRectangle"
-                                           Stroke="{DynamicResource CheckBoxMouseOverBrush}"
-                                           Opacity="0" />
-                                <Rectangle x:Name="PressedRectangle"
-                                           Stroke="{DynamicResource BlackBrush}"
-                                           Opacity="0" />
-                                <Path Opacity="0"
-                                      x:Name="CheckIcon"
-                                      Data="M49.4375,110.4375 L51.4995,112.812 L56.3745,107.24883"
-                                      HorizontalAlignment="Center"
-                                      Height="7.6"
-                                      Stretch="Fill"
-                                      Stroke="{DynamicResource BlackBrush}"
-                                      UseLayoutRounding="False"
-                                      VerticalAlignment="Center"
-                                      Width="8.9"
-                                      StrokeStartLineCap="Triangle"
-                                      StrokeEndLineCap="Triangle"
-                                      StrokeThickness="2" />
-                                <Rectangle x:Name="IndeterminateIcon"
-                                           Height="8"
-                                           Width="8"
-                                           Opacity="0">
-                                    <Rectangle.Fill>
-                                        <SolidColorBrush Color="{DynamicResource Gray3}" />
-                                    </Rectangle.Fill>
-                                </Rectangle>
-                                <Rectangle x:Name="DisabledVisualElement"
-                                           Fill="{DynamicResource DisabledWhiteColorBrush}"
-                                           Opacity="0"
-                                           RadiusY="1"
-                                           RadiusX="1" />
-                            </Grid>
-                            <Border x:Name="ValidationErrorElement"
-                                    BorderBrush="{DynamicResource ControlsValidationBrush}"
-                                    BorderThickness="1"
-                                    CornerRadius="1"
-                                    Margin="1"
-                                    ToolTipService.PlacementTarget="{Binding RelativeSource={RelativeSource TemplatedParent}}"
-                                    Visibility="Collapsed">
-                                <ToolTipService.ToolTip>
-                                    <ToolTip x:Name="validationTooltip"
-                                             DataContext="{Binding RelativeSource={RelativeSource TemplatedParent}}"
-                                             Placement="Right"
-                                             PlacementTarget="{Binding RelativeSource={RelativeSource TemplatedParent}}"
-                                             Template="{DynamicResource ValidationToolTipTemplate}">
-                                        <ToolTip.Triggers>
-                                            <EventTrigger RoutedEvent="Canvas.Loaded">
-                                                <BeginStoryboard>
-                                                    <Storyboard>
-                                                        <ObjectAnimationUsingKeyFrames Storyboard.TargetProperty="IsHitTestVisible"
-                                                                                       Storyboard.TargetName="validationTooltip">
-                                                            <DiscreteObjectKeyFrame KeyTime="0">
-                                                                <DiscreteObjectKeyFrame.Value>
-                                                                    <System:Boolean>true</System:Boolean>
-                                                                </DiscreteObjectKeyFrame.Value>
-                                                            </DiscreteObjectKeyFrame>
-                                                        </ObjectAnimationUsingKeyFrames>
-                                                    </Storyboard>
-                                                </BeginStoryboard>
-                                            </EventTrigger>
-                                        </ToolTip.Triggers>
-                                    </ToolTip>
-                                </ToolTipService.ToolTip>
-                                <Grid Background="Transparent"
-                                      HorizontalAlignment="Right"
-                                      Height="10"
-                                      Margin="0,-4,-4,0"
-                                      VerticalAlignment="Top"
-                                      Width="10">
-                                    <Path Data="M 1,0 L5,0 A 2,2 90 0 1 7,2 L7,6 z"
-                                          Fill="{DynamicResource ValidationBrush5}"
-                                          Margin="0,3,0,0" />
-                                    <Path Data="M 0,0 L2,0 L 7,5 L7,7"
-                                          Fill="{DynamicResource WhiteColorBrush}"
-                                          Margin="0,3,0,0" />
-                                </Grid>
-                            </Border>
-                        </Grid>
-                        <ContentControl Grid.Column="1">
-                            <ContentControl.Foreground>
-                                <SolidColorBrush x:Name="ContentPresenterWrapperColor"
-                                                 Color="{DynamicResource BlackColor}" />
-                            </ContentControl.Foreground>
-                            <ContentPresenter x:Name="contentPresenter"
-                                              ContentTemplate="{TemplateBinding ContentTemplate}"
-                                              Content="{TemplateBinding Content}"
-                                              HorizontalAlignment="{TemplateBinding HorizontalContentAlignment}"
-                                              Margin="{TemplateBinding Padding}"
-                                              VerticalAlignment="{TemplateBinding VerticalContentAlignment}" />
-                        </ContentControl>
-                    </Grid>
-                </ControlTemplate>
-            </Setter.Value>
-        </Setter>
-    </Style>
-
-    <!--RadioButton Style-->
-    <Style TargetType="RadioButton">
-        <Setter Property="FontFamily" Value="{DynamicResource ContentFontFamily}" />
-        <Setter Property="FontSize" Value="{DynamicResource ContentFontSize}" />
-        <Setter Property="Background" Value="{DynamicResource CheckBoxBackgroundBrush}" />
-        <Setter Property="Foreground" Value="{DynamicResource TextBrush}" />
-        <Setter Property="HorizontalContentAlignment" Value="Left" />
-        <Setter Property="VerticalContentAlignment" Value="Top" />
-        <Setter Property="Padding" Value="4,1,0,0" />
-        <Setter Property="BorderThickness" Value="1" />
-        <Setter Property="BorderBrush" Value="{DynamicResource CheckBoxBrush}" />
-        <Setter Property="Template">
-            <Setter.Value>
-                <ControlTemplate TargetType="RadioButton">
-                    <Grid>
-                        <Grid.ColumnDefinitions>
-                            <ColumnDefinition Width="16" />
-                            <ColumnDefinition Width="*" />
-                        </Grid.ColumnDefinitions>
-                        <Grid HorizontalAlignment="Left"
-                              VerticalAlignment="Center">
-                            <Grid x:Name="grid" Height="15" Width="15" Opacity="0.7">
-                                <Ellipse x:Name="Background" Fill="{TemplateBinding Background}" Stroke="{TemplateBinding BorderBrush}" Margin="1" StrokeThickness="{TemplateBinding BorderThickness}" />
-                                <Ellipse x:Name="MouseOverEllipse" Stroke="{DynamicResource CheckBoxMouseOverBrush}" Margin="1" Opacity="0" />
-                                <Ellipse x:Name="PressedEllipse" Stroke="{DynamicResource BlackBrush}" Margin="1" Opacity="0" Fill="{DynamicResource BlackBrush}" />
-                                <Ellipse x:Name="CheckIcon" Fill="{DynamicResource BlackBrush}" Height="7" Opacity="0" Width="7" />
-                                <Ellipse x:Name="DisabledVisualElement" Fill="{DynamicResource DisabledWhiteColorBrush}" Opacity="0" />
-                                <Grid x:Name="ValidationErrorElement" ToolTipService.PlacementTarget="{Binding RelativeSource={RelativeSource TemplatedParent}}" Visibility="Collapsed">
-                                    <ToolTipService.ToolTip>
-                                        <ToolTip x:Name="validationTooltip"
-                                                 DataContext="{Binding RelativeSource={RelativeSource TemplatedParent}}"
-                                                 Placement="Right"
-                                                 PlacementTarget="{Binding RelativeSource={RelativeSource TemplatedParent}}"
-                                                 Template="{DynamicResource ValidationToolTipTemplate}">
-                                            <ToolTip.Triggers>
-                                                <EventTrigger RoutedEvent="Canvas.Loaded">
-                                                    <BeginStoryboard>
-                                                        <Storyboard>
-                                                            <ObjectAnimationUsingKeyFrames Storyboard.TargetProperty="IsHitTestVisible" Storyboard.TargetName="validationTooltip">
-                                                                <DiscreteObjectKeyFrame KeyTime="0">
-                                                                    <DiscreteObjectKeyFrame.Value>
-                                                                        <System:Boolean>true</System:Boolean>
-                                                                    </DiscreteObjectKeyFrame.Value>
-                                                                </DiscreteObjectKeyFrame>
-                                                            </ObjectAnimationUsingKeyFrames>
-                                                        </Storyboard>
-                                                    </BeginStoryboard>
-                                                </EventTrigger>
-                                            </ToolTip.Triggers>
-                                        </ToolTip>
-                                    </ToolTipService.ToolTip>
-                                    <Ellipse Height="14" Stroke="{DynamicResource ControlsValidationBrush}" StrokeThickness="1" Width="14" />
-                                    <Ellipse Fill="{DynamicResource ControlsValidationBrush}" HorizontalAlignment="Right" Height="4" Margin="0,-2,-1,0" VerticalAlignment="Top" Width="4" />
-                                    <Ellipse Fill="Transparent" HorizontalAlignment="Right" Height="10" Margin="0,-5,-4,0" VerticalAlignment="Top" Width="10" />
-                                </Grid>
-                            </Grid>
-                        </Grid>
-                        <ContentControl Grid.Column="1">
-                            <ContentControl.Foreground>
-                                <SolidColorBrush x:Name="ContentPresenterWrapperColor" Color="{DynamicResource BlackColor}" />
-                            </ContentControl.Foreground>
-                            <ContentPresenter x:Name="contentPresenter"
-                                              ContentTemplate="{TemplateBinding ContentTemplate}"
-                                              Content="{TemplateBinding Content}"
-                                              HorizontalAlignment="{TemplateBinding HorizontalContentAlignment}"
-                                              Margin="{TemplateBinding Padding}"
-                                              VerticalAlignment="{TemplateBinding VerticalContentAlignment}" />
-                        </ContentControl>
-                    </Grid>
-                    <ControlTemplate.Triggers>
-                        <Trigger Property="RadioButton.IsChecked"  Value="true">
-                            <Setter TargetName="CheckIcon" Property="Opacity" Value="1" />
-                        </Trigger>
-                        <Trigger Property="RadioButton.IsPressed"  Value="true">
-                            <Setter TargetName="PressedEllipse" Property="Opacity" Value="1" />
-                        </Trigger>
-                        <Trigger Property="UIElement.IsMouseOver"  Value="true">
-                            <Setter TargetName="MouseOverEllipse" Property="Opacity" Value="1" />
-                            <Setter TargetName="grid" Property="Opacity" Value="1" />
-                        </Trigger>
-
-                        <MultiTrigger>
-                            <MultiTrigger.Conditions>
-                                <Condition Property="RadioButton.IsChecked" Value="true"/>
-                                <Condition Property="RadioButton.IsPressed" Value="true"/>
-                            </MultiTrigger.Conditions>
-                            <Setter TargetName="CheckIcon" Property="Ellipse.Fill" Value="{DynamicResource WhiteBrush}" />
-                        </MultiTrigger>
-                        <Trigger Property="UIElement.IsEnabled"  Value="false">
-                            <Setter TargetName="contentPresenter" Property="Opacity" Value="0.55" />
-                            <Setter TargetName="grid" Property="Opacity" Value="0.55" />
-                        </Trigger>
-                    </ControlTemplate.Triggers>
-                        
-                </ControlTemplate>
-            </Setter.Value>
-        </Setter>
-    </Style>
-
-    <!--TextBox Style-->
-    <Style TargetType="{x:Type TextBox}">
-        <Setter Property="FontFamily"
-                Value="{DynamicResource ContentFontFamily}" />
-        <Setter Property="FontSize"
-                Value="{DynamicResource ContentFontSize}" />
-        <Setter Property="BorderThickness"
-                Value="1" />
-        <Setter Property="MinHeight"
-                Value="26" />
-        <Setter Property="Background"
-                Value="{DynamicResource ControlBackgroundBrush}" />
-        <Setter Property="Foreground"
-                Value="{DynamicResource TextBrush}" />
-        <Setter Property="Padding"
-                Value="0" />
-        <Setter Property="BorderBrush"
-                Value="{DynamicResource TextBoxBorderBrush}" />
-        <Setter Property="Template">
-            <Setter.Value>
-                <ControlTemplate TargetType="{x:Type TextBox}">
-                    <Grid>
-                        <VisualStateManager.VisualStateGroups>
-                            <VisualStateGroup x:Name="CommonStates">
-                                <VisualState x:Name="Normal" />
-                                <VisualState x:Name="MouseOver">
-                                    <Storyboard>
-                                        <DoubleAnimation Duration="0"
-                                                         To="1"
-                                                         Storyboard.TargetProperty="(UIElement.Opacity)"
-                                                         Storyboard.TargetName="FocusRectangle" />
-                                    </Storyboard>
-                                </VisualState>
-                                <VisualState x:Name="Disabled">
-                                    <Storyboard>
-                                        <DoubleAnimationUsingKeyFrames Storyboard.TargetProperty="Opacity"
-                                                                       Storyboard.TargetName="DisabledVisualElement">
-                                            <SplineDoubleKeyFrame KeyTime="0"
-                                                                  Value="1" />
-                                        </DoubleAnimationUsingKeyFrames>
-                                    </Storyboard>
-                                </VisualState>
-                                <VisualState x:Name="ReadOnly">
-                                    <Storyboard>
-                                        <DoubleAnimationUsingKeyFrames Storyboard.TargetProperty="Opacity"
-                                                                       Storyboard.TargetName="ReadOnlyVisualElement">
-                                            <SplineDoubleKeyFrame KeyTime="0"
-                                                                  Value="1" />
-                                        </DoubleAnimationUsingKeyFrames>
-                                    </Storyboard>
-                                </VisualState>
-                            </VisualStateGroup>
-                            <VisualStateGroup x:Name="FocusStates">
-                                <VisualState x:Name="Focused">
-                                    <Storyboard>
-                                        <DoubleAnimation Duration="0"
-                                                         To="1"
-                                                         Storyboard.TargetProperty="(UIElement.Opacity)"
-                                                         Storyboard.TargetName="FocusRectangle" />
-                                        <DoubleAnimation Duration="0"
-                                                         To="1"
-                                                         Storyboard.TargetProperty="(UIElement.Opacity)"
-                                                         Storyboard.TargetName="FocusInnerRectangle" />
-                                    </Storyboard>
-                                </VisualState>
-                                <VisualState x:Name="Unfocused">
-                                    <Storyboard />
-                                </VisualState>
-                            </VisualStateGroup>
-                            <VisualStateGroup x:Name="ValidationStates">
-                                <VisualState x:Name="Valid" />
-                                <VisualState x:Name="InvalidUnfocused">
-                                    <Storyboard>
-                                        <ObjectAnimationUsingKeyFrames Storyboard.TargetProperty="Visibility"
-                                                                       Storyboard.TargetName="ValidationErrorElement">
-                                            <DiscreteObjectKeyFrame KeyTime="0">
-                                                <DiscreteObjectKeyFrame.Value>
-                                                    <Visibility>Visible</Visibility>
-                                                </DiscreteObjectKeyFrame.Value>
-                                            </DiscreteObjectKeyFrame>
-                                        </ObjectAnimationUsingKeyFrames>
-                                    </Storyboard>
-                                </VisualState>
-                                <VisualState x:Name="InvalidFocused">
-                                    <Storyboard>
-                                        <ObjectAnimationUsingKeyFrames Storyboard.TargetProperty="Visibility"
-                                                                       Storyboard.TargetName="ValidationErrorElement">
-                                            <DiscreteObjectKeyFrame KeyTime="0">
-                                                <DiscreteObjectKeyFrame.Value>
-                                                    <Visibility>Visible</Visibility>
-                                                </DiscreteObjectKeyFrame.Value>
-                                            </DiscreteObjectKeyFrame>
-                                        </ObjectAnimationUsingKeyFrames>
-                                        <ObjectAnimationUsingKeyFrames Storyboard.TargetProperty="IsOpen"
-                                                                       Storyboard.TargetName="validationTooltip">
-                                            <DiscreteObjectKeyFrame KeyTime="0">
-                                                <DiscreteObjectKeyFrame.Value>
-                                                    <System:Boolean>True</System:Boolean>
-                                                </DiscreteObjectKeyFrame.Value>
-                                            </DiscreteObjectKeyFrame>
-                                        </ObjectAnimationUsingKeyFrames>
-                                    </Storyboard>
-                                </VisualState>
-                            </VisualStateGroup>
-                        </VisualStateManager.VisualStateGroups>
-                        <Rectangle x:Name="Base"
-                                   Stroke="{TemplateBinding BorderBrush}"
-                                   StrokeThickness="{TemplateBinding BorderThickness}"
-                                   Opacity="1"
-                                   Fill="{TemplateBinding Background}" />
-                        <Rectangle x:Name="FocusRectangle"
-                                   StrokeThickness="{TemplateBinding BorderThickness}"
-                                   Opacity="0"
-                                   Stroke="{DynamicResource TextBoxMouseOverBorderBrush}" />
-                        <Rectangle x:Name="FocusInnerRectangle"
-                                   StrokeThickness="{TemplateBinding BorderThickness}"
-                                   Opacity="0"
-                                   Margin="1"
-                                   Stroke="{DynamicResource TextBoxMouseOverInnerBorderBrush}" />
-                        <Grid Margin="2">
-                            <Border x:Name="ReadOnlyVisualElement"
-                                    Background="{x:Null}"
-                                    Opacity="0" />
-                            <Grid>
-                                <ScrollViewer x:Name="PART_ContentHost"
-                                              BorderThickness="0"
-                                              IsTabStop="False"
-                                              Margin="2"
-                                              VerticalAlignment="Stretch"
-                                              Background="{x:Null}" />
-                            </Grid>
-                        </Grid>
-                        <Rectangle x:Name="DisabledVisualElement"
-                                   Stroke="{DynamicResource ControlsDisabledBrush}"
-                                   StrokeThickness="{TemplateBinding BorderThickness}"
-                                   Fill="{DynamicResource ControlsDisabledBrush}"
-                                   IsHitTestVisible="False"
-                                   Opacity="0" />
-                        <Border x:Name="ValidationErrorElement"
-                                BorderBrush="{DynamicResource ControlsValidationBrush}"
-                                BorderThickness="1"
-                                Visibility="Collapsed">
-                            <ToolTipService.ToolTip>
-                                <ToolTip x:Name="validationTooltip"
-                                         DataContext="{Binding RelativeSource={RelativeSource TemplatedParent}}"
-                                         Placement="Right"
-                                         PlacementTarget="{Binding RelativeSource={RelativeSource TemplatedParent}}"
-                                         Template="{DynamicResource ValidationToolTipTemplate}">
-                                    <ToolTip.Triggers>
-                                        <EventTrigger RoutedEvent="Canvas.Loaded">
-                                            <BeginStoryboard>
-                                                <Storyboard>
-                                                    <ObjectAnimationUsingKeyFrames Storyboard.TargetProperty="IsHitTestVisible"
-                                                                                   Storyboard.TargetName="validationTooltip">
-                                                        <DiscreteObjectKeyFrame KeyTime="0">
-                                                            <DiscreteObjectKeyFrame.Value>
-                                                                <System:Boolean>true</System:Boolean>
-                                                            </DiscreteObjectKeyFrame.Value>
-                                                        </DiscreteObjectKeyFrame>
-                                                    </ObjectAnimationUsingKeyFrames>
-                                                </Storyboard>
-                                            </BeginStoryboard>
-                                        </EventTrigger>
-                                    </ToolTip.Triggers>
-                                </ToolTip>
-                            </ToolTipService.ToolTip>
-                            <Grid Background="Transparent"
-                                  HorizontalAlignment="Right"
-                                  Height="12"
-                                  Margin="1,-4,-4,0"
-                                  VerticalAlignment="Top"
-                                  Width="12">
-                                <Path Data="M 1,0 L6,0 A 2,2 90 0 1 8,2 L8,7 z"
-                                      Fill="{DynamicResource ValidationBrush5}"
-                                      Margin="1,3,0,0" />
-                                <Path Data="M 0,0 L2,0 L 8,6 L8,8"
-                                      Fill="{DynamicResource WhiteColorBrush}"
-                                      Margin="1,3,0,0" />
-                            </Grid>
-                        </Border>
-                    </Grid>
-                </ControlTemplate>
-            </Setter.Value>
-        </Setter>
-    </Style>
-
-    <!--ComboBox Style-->
-    <Style TargetType="{x:Type ComboBox}">
-        <Setter Property="MinHeight"
-                Value="26" />
-        <Setter Property="Foreground"
-                Value="{DynamicResource TextBrush}" />
-        <Setter Property="Background">
-            <Setter.Value>
-                <SolidColorBrush Color="{DynamicResource Gray7}" />
-            </Setter.Value>
-        </Setter>
-        <Setter Property="HorizontalContentAlignment"
-                Value="Left" />
-        <Setter Property="VerticalContentAlignment"
-                Value="Center" />
-        <Setter Property="BorderThickness"
-                Value="1" />
-        <Setter Property="ScrollViewer.HorizontalScrollBarVisibility"
-                Value="Auto" />
-        <Setter Property="ScrollViewer.VerticalScrollBarVisibility"
-                Value="Auto" />
-        <Setter Property="BorderBrush"
-                Value="{DynamicResource TextBoxBorderBrush}" />
-        
-        <Setter Property="Template">
-            <Setter.Value>
-                <ControlTemplate TargetType="{x:Type ComboBox}">
-                    <Grid>
-                        <Grid.Resources>
-                            <Style x:Key="comboToggleStyle"
-                                   TargetType="{x:Type ToggleButton}">
-                                <Setter Property="Foreground"
-                                        Value="{DynamicResource TextBrush}" />
-                                <Setter Property="Background"
-                                        Value="{DynamicResource GrayBrush7}" />
-                                <Setter Property="BorderBrush"
-                                        Value="{DynamicResource TextBoxBorderBrush}" />
-                                <Setter Property="BorderThickness"
-                                        Value="1" />
-                                <Setter Property="Padding"
-                                        Value="3" />
-                                <Setter Property="Template">
-                                    <Setter.Value>
-                                        <ControlTemplate TargetType="{x:Type ToggleButton}">
-                                            <Grid>
-                                                <VisualStateManager.VisualStateGroups>
-                                                    <VisualStateGroup x:Name="CommonStates">
-                                                        <VisualState x:Name="Normal" />
-                                                        <VisualState x:Name="MouseOver">
-                                                            <Storyboard>
-                                                                <DoubleAnimationUsingKeyFrames Storyboard.TargetProperty="(UIElement.Opacity)"
-                                                                                               Storyboard.TargetName="MouseOverBorder">
-                                                                    <EasingDoubleKeyFrame KeyTime="0"
-                                                                                          Value="1" />
-                                                                </DoubleAnimationUsingKeyFrames>
-                                                            </Storyboard>
-                                                        </VisualState>
-                                                        <VisualState x:Name="Pressed">
-                                                            <Storyboard>
-                                                                <DoubleAnimationUsingKeyFrames Storyboard.TargetProperty="(UIElement.Opacity)"
-                                                                                               Storyboard.TargetName="PressedBorder">
-                                                                    <EasingDoubleKeyFrame KeyTime="0"
-                                                                                          Value="1" />
-                                                                </DoubleAnimationUsingKeyFrames>
-                                                            </Storyboard>
-                                                        </VisualState>
-                                                        <VisualState x:Name="Disabled" />
-                                                    </VisualStateGroup>
-                                                    <VisualStateGroup x:Name="CheckStates">
-                                                        <VisualState x:Name="Checked">
-                                                            <Storyboard>
-                                                                <DoubleAnimationUsingKeyFrames Storyboard.TargetProperty="(UIElement.Opacity)"
-                                                                                               Storyboard.TargetName="CheckedRectangle">
-                                                                    <EasingDoubleKeyFrame KeyTime="0:0:0.1"
-                                                                                          Value="1" />
-                                                                </DoubleAnimationUsingKeyFrames>
-                                                            </Storyboard>
-                                                        </VisualState>
-                                                        <VisualState x:Name="Unchecked" />
-                                                    </VisualStateGroup>
-                                                    <VisualStateGroup x:Name="FocusStates">
-                                                        <VisualState x:Name="Focused">
-                                                            <Storyboard>
-                                                                <DoubleAnimationUsingKeyFrames Storyboard.TargetProperty="(UIElement.Opacity)"
-                                                                                               Storyboard.TargetName="FocusRectangle">
-                                                                    <EasingDoubleKeyFrame KeyTime="0"
-                                                                                          Value="1" />
-                                                                </DoubleAnimationUsingKeyFrames>
-                                                            </Storyboard>
-                                                        </VisualState>
-                                                        <VisualState x:Name="Unfocused" />
-                                                    </VisualStateGroup>
-                                                </VisualStateManager.VisualStateGroups>
-                                                <Border x:Name="Background"
-                                                        BorderBrush="{TemplateBinding BorderBrush}"
-                                                        BorderThickness="{TemplateBinding BorderThickness}"
-                                                        Background="{TemplateBinding Background}" />
-                                                <Rectangle x:Name="DisabledVisualElement"
-                                                           Fill="{DynamicResource WhiteBrush}"
-                                                           IsHitTestVisible="false"
-                                                           Opacity="0" />
-                                                <Border x:Name="MouseOverBorder"
-                                                        Background="{DynamicResource GrayBrush8}"
-                                                        BorderThickness="{TemplateBinding BorderThickness}"
-                                                        Opacity="0" />
-                                                <Border x:Name="PressedBorder"
-                                                        Background="{DynamicResource GrayBrush5}"
-                                                        BorderThickness="{TemplateBinding BorderThickness}"
-                                                        Opacity="0" />
-                                                <Rectangle x:Name="FocusRectangle"
-                                                           Stroke="{DynamicResource TextBoxMouseOverInnerBorderBrush}"
-                                                           Opacity="0" />
-                                                <Rectangle x:Name="CheckedRectangle"
-                                                           StrokeThickness="{TemplateBinding BorderThickness}"
-                                                           Opacity="0"
-                                                           Stroke="{DynamicResource TextBoxMouseOverBorderBrush}" />
-                                                <Rectangle x:Name="FocusVisualElement"
-                                                           IsHitTestVisible="false"
-                                                           Margin="1"
-                                                           Stroke="{DynamicResource HighlightBrush}"
-                                                           StrokeThickness="1"
-                                                           Visibility="Collapsed" />
-
-                                                <ContentPresenter HorizontalAlignment="{TemplateBinding HorizontalContentAlignment}"
-                                                                  IsHitTestVisible="false"
-                                                                  Margin="{TemplateBinding Padding}"
-                                                                  SnapsToDevicePixels="{TemplateBinding SnapsToDevicePixels}"
-                                                                  VerticalAlignment="{TemplateBinding VerticalContentAlignment}" />
-                                            </Grid>
-                                        </ControlTemplate>
-                                    </Setter.Value>
-                                </Setter>
-                            </Style>
-                        </Grid.Resources>
-                        <VisualStateManager.VisualStateGroups>
-                            <VisualStateGroup x:Name="CommonStates">
-                                <VisualState x:Name="Normal" />
-                                <VisualState x:Name="MouseOver" />
-                                <VisualState x:Name="Disabled">
-                                    <Storyboard>
-                                        <DoubleAnimationUsingKeyFrames Storyboard.TargetProperty="(UIElement.Opacity)"
-                                                                       Storyboard.TargetName="DisabledVisualElement">
-                                            <SplineDoubleKeyFrame KeyTime="00:00:00"
-                                                                  Value="0.45" />
-                                        </DoubleAnimationUsingKeyFrames>
-                                    </Storyboard>
-                                </VisualState>
-                            </VisualStateGroup>
-                            <VisualStateGroup x:Name="FocusStates">
-                                <VisualState x:Name="Focused">
-                                    <Storyboard>
-                                        <DoubleAnimationUsingKeyFrames Storyboard.TargetProperty="(UIElement.Opacity)"
-                                                                       Storyboard.TargetName="FocusRectangle">
-                                            <EasingDoubleKeyFrame KeyTime="0"
-                                                                  Value="1" />
-                                        </DoubleAnimationUsingKeyFrames>
-                                    </Storyboard>
-                                </VisualState>
-                                <VisualState x:Name="Unfocused" />
-                                <VisualState x:Name="FocusedDropDown">
-                                    <Storyboard>
-                                        <ObjectAnimationUsingKeyFrames Duration="00:00:00"
-                                                                       Storyboard.TargetProperty="(UIElement.Visibility)"
-                                                                       Storyboard.TargetName="PopupBorder">
-                                            <DiscreteObjectKeyFrame KeyTime="00:00:00">
-                                                <DiscreteObjectKeyFrame.Value>
-                                                    <Visibility>Visible</Visibility>
-                                                </DiscreteObjectKeyFrame.Value>
-                                            </DiscreteObjectKeyFrame>
-                                        </ObjectAnimationUsingKeyFrames>
-                                    </Storyboard>
-                                </VisualState>
-                            </VisualStateGroup>
-                            <VisualStateGroup x:Name="ValidationStates">
-                                <VisualState x:Name="Valid" />
-                                <VisualState x:Name="InvalidUnfocused">
-                                    <Storyboard>
-                                        <ObjectAnimationUsingKeyFrames Storyboard.TargetProperty="Visibility"
-                                                                       Storyboard.TargetName="ValidationErrorElement">
-                                            <DiscreteObjectKeyFrame KeyTime="0">
-                                                <DiscreteObjectKeyFrame.Value>
-                                                    <Visibility>Visible</Visibility>
-                                                </DiscreteObjectKeyFrame.Value>
-                                            </DiscreteObjectKeyFrame>
-                                        </ObjectAnimationUsingKeyFrames>
-                                    </Storyboard>
-                                </VisualState>
-                                <VisualState x:Name="InvalidFocused">
-                                    <Storyboard>
-                                        <ObjectAnimationUsingKeyFrames Storyboard.TargetProperty="Visibility"
-                                                                       Storyboard.TargetName="ValidationErrorElement">
-                                            <DiscreteObjectKeyFrame KeyTime="0">
-                                                <DiscreteObjectKeyFrame.Value>
-                                                    <Visibility>Visible</Visibility>
-                                                </DiscreteObjectKeyFrame.Value>
-                                            </DiscreteObjectKeyFrame>
-                                        </ObjectAnimationUsingKeyFrames>
-                                        <ObjectAnimationUsingKeyFrames Storyboard.TargetProperty="IsOpen"
-                                                                       Storyboard.TargetName="validationTooltip">
-                                            <DiscreteObjectKeyFrame KeyTime="0">
-                                                <DiscreteObjectKeyFrame.Value>
-                                                    <System:Boolean>True</System:Boolean>
-                                                </DiscreteObjectKeyFrame.Value>
-                                            </DiscreteObjectKeyFrame>
-                                        </ObjectAnimationUsingKeyFrames>
-                                    </Storyboard>
-                                </VisualState>
-                            </VisualStateGroup>
-                        </VisualStateManager.VisualStateGroups>
-                        <Border x:Name="ContentPresenterBorder">
-                            <Grid>
-                                <ToggleButton x:Name="DropDownToggle"
-                                              BorderBrush="{TemplateBinding BorderBrush}"
-                                              BorderThickness="{TemplateBinding BorderThickness}"
-                                              Background="{TemplateBinding Background}"
-                                              HorizontalAlignment="Stretch"
-                                              HorizontalContentAlignment="Right"
-                                              Margin="0"
-                                              Style="{DynamicResource comboToggleStyle}"
-                                              IsChecked="{Binding IsDropDownOpen, Mode=TwoWay, RelativeSource={RelativeSource TemplatedParent}}"
-                                              VerticalAlignment="Stretch">
-                                    <Path x:Name="BtnArrow"
-                                          Data="F1 M 301.14,-189.041L 311.57,-189.041L 306.355,-182.942L 301.14,-189.041 Z "
-                                          HorizontalAlignment="Right"
-                                          Height="4"
-                                          Margin="0,0,6,0"
-                                          Stretch="Uniform"
-                                          Width="8">
-                                        <Path.Fill>
-                                            <SolidColorBrush x:Name="BtnArrowColor"
-                                                             Color="{DynamicResource Gray3}" />
-                                        </Path.Fill>
-                                    </Path>
-                                </ToggleButton>
-<<<<<<< HEAD
-
-                                <Border x:Name="EditableTextBoxBorder"
-                                            Visibility="Collapsed"
-                                            BorderBrush="{TemplateBinding BorderBrush}"
-                                            BorderThickness="1,1,0,1"
-                                            Background="{DynamicResource ControlBackgroundBrush}"
-                                            HorizontalAlignment="Stretch"
-                                            Margin="0,0,23,0"
-                                            VerticalAlignment="Stretch"
-                                        >
-                                    <TextBox    x:Name="PART_EditableTextBox"
-                                                    HorizontalAlignment="Stretch" 
-                                                    Margin="{TemplateBinding Padding}" 
-                                                    SnapsToDevicePixels="{TemplateBinding SnapsToDevicePixels}" 
-                                                    VerticalAlignment="{TemplateBinding VerticalContentAlignment}"
-                                                    Style="{x:Null}"
-                                                    BorderThickness="0"
-                                                    Foreground="{TemplateBinding Foreground}"
-                                                    Focusable="True"
-                                                    IsReadOnly="{TemplateBinding IsReadOnly}" 
-                                    />
-                                </Border>
-                                <Grid Margin="0 0 16 0">
-                                    <ContentPresenter x:Name="ContentSite" ContentTemplate="{TemplateBinding SelectionBoxItemTemplate}" ContentTemplateSelector="{TemplateBinding ItemTemplateSelector}" Content="{TemplateBinding SelectionBoxItem}" ContentStringFormat="{TemplateBinding SelectionBoxItemStringFormat}" HorizontalAlignment="{TemplateBinding HorizontalContentAlignment}" IsHitTestVisible="false" Margin="{TemplateBinding Padding}" SnapsToDevicePixels="{TemplateBinding SnapsToDevicePixels}" VerticalAlignment="{TemplateBinding VerticalContentAlignment}"/>
-=======
-                                <Grid Margin="4 0 16 0">
-                                    <ContentPresenter ContentTemplate="{TemplateBinding SelectionBoxItemTemplate}" ContentTemplateSelector="{TemplateBinding ItemTemplateSelector}" Content="{TemplateBinding SelectionBoxItem}" ContentStringFormat="{TemplateBinding SelectionBoxItemStringFormat}" HorizontalAlignment="{TemplateBinding HorizontalContentAlignment}" IsHitTestVisible="false" Margin="{TemplateBinding Padding}" SnapsToDevicePixels="{TemplateBinding SnapsToDevicePixels}" VerticalAlignment="{TemplateBinding VerticalContentAlignment}"/>
->>>>>>> 4eb044ce
-                                </Grid>
-                            </Grid>
-                        </Border>
-                        <Rectangle x:Name="FocusRectangle"
-                                   Stroke="{DynamicResource TextBoxMouseOverInnerBorderBrush}"
-                                   Opacity="0" />
-                        <Rectangle x:Name="DisabledVisualElement"
-                                   Fill="{DynamicResource DisabledWhiteColorBrush}"
-                                   IsHitTestVisible="false"
-                                   Opacity="0" />
-                        <Border x:Name="ValidationErrorElement"
-                                BorderBrush="{DynamicResource ControlsValidationBrush}"
-                                BorderThickness="1"
-                                Visibility="Collapsed">
-                            <ToolTipService.ToolTip>
-                                <ToolTip x:Name="validationTooltip"
-                                         DataContext="{Binding RelativeSource={RelativeSource TemplatedParent}}"
-                                         Placement="Right"
-                                         PlacementTarget="{Binding RelativeSource={RelativeSource TemplatedParent}}"
-                                         Template="{DynamicResource ValidationToolTipTemplate}">
-                                    <ToolTip.Triggers>
-                                        <EventTrigger RoutedEvent="Canvas.Loaded">
-                                            <BeginStoryboard>
-                                                <Storyboard>
-                                                    <ObjectAnimationUsingKeyFrames Storyboard.TargetProperty="IsHitTestVisible"
-                                                                                   Storyboard.TargetName="validationTooltip">
-                                                        <DiscreteObjectKeyFrame KeyTime="0">
-                                                            <DiscreteObjectKeyFrame.Value>
-                                                                <System:Boolean>true</System:Boolean>
-                                                            </DiscreteObjectKeyFrame.Value>
-                                                        </DiscreteObjectKeyFrame>
-                                                    </ObjectAnimationUsingKeyFrames>
-                                                </Storyboard>
-                                            </BeginStoryboard>
-                                        </EventTrigger>
-                                    </ToolTip.Triggers>
-                                </ToolTip>
-                            </ToolTipService.ToolTip>
-                            <Grid Background="Transparent"
-                                  HorizontalAlignment="Right"
-                                  Height="12"
-                                  Margin="1,-4,-4,0"
-                                  VerticalAlignment="Top"
-                                  Width="12">
-                                <Path Data="M 1,0 L6,0 A 2,2 90 0 1 8,2 L8,7 z"
-                                      Fill="{DynamicResource ValidationBrush5}"
-                                      Margin="1,3,0,0" />
-                                <Path Data="M 0,0 L2,0 L 8,6 L8,8"
-                                      Fill="{DynamicResource WhiteColorBrush}"
-                                      Margin="1,3,0,0" />
-                            </Grid>
-                        </Border>
-                        <Popup x:Name="PART_Popup"
-                               IsOpen="{Binding IsDropDownOpen, RelativeSource={RelativeSource TemplatedParent}}"
-                               PopupAnimation="{DynamicResource {x:Static SystemParameters.ComboBoxPopupAnimationKey}}"
-                               Width="{Binding ActualWidth, RelativeSource={RelativeSource TemplatedParent}}"
-                               Placement="Bottom">
-                            <Border x:Name="PopupBorder"
-                                    Effect="{DynamicResource DropShadowBrush}"
-                                    BorderThickness="{TemplateBinding BorderThickness}"
-                                    HorizontalAlignment="Stretch"
-                                    Height="Auto"
-                                    BorderBrush="{DynamicResource ComboBoxPopupBrush}"
-                                    Background="{DynamicResource WhiteBrush}">
-                                <ScrollViewer x:Name="DropDownScrollViewer"
-                                              BorderThickness="0"
-                                              Margin="2"
-                                              Padding="1">
-                                    <ItemsPresenter x:Name="ItemsPresenter"
-                                                    KeyboardNavigation.DirectionalNavigation="Contained" />
-                                </ScrollViewer>
-                            </Border>
-                        </Popup>
-                    </Grid>
-                    <ControlTemplate.Triggers>
-
-                        <Trigger Property="IsEditable" Value="True">
-                            <Setter Property="IsTabStop" Value="false"/>
-                            <Setter TargetName="EditableTextBoxBorder" Property="Visibility" Value="Visible"/>
-                            <Setter TargetName="ContentSite" Property="Visibility" Value="Hidden"/>
-                            <Setter TargetName="DropDownToggle" Property="Focusable" Value="False"/>
-                            <Setter TargetName="DropDownToggle" Property="HorizontalAlignment" Value="Right" />
-                            <Setter TargetName="DropDownToggle" Property="Background" Value="Transparent" />
-                            <Setter TargetName="DropDownToggle" Property="Width" Value="23" />
-                            <Setter TargetName="DropDownToggle" Property="BorderThickness" Value="0,1,1,1" />
-                        </Trigger>
-
-                    </ControlTemplate.Triggers>
-                </ControlTemplate>
-            </Setter.Value>
-        </Setter>
-    </Style>
-
-    <!--ComboBoxItem Style-->
-    <Style TargetType="ComboBoxItem">
-        <Setter Property="Foreground"
-                Value="{DynamicResource TextBrush}" />
-        <Setter Property="Padding"
-                Value="2" />
-        <Setter Property="HorizontalContentAlignment"
-                Value="Left" />
-        <Setter Property="VerticalContentAlignment"
-                Value="Top" />
-        <Setter Property="Background"
-                Value="{DynamicResource TransparentWhiteBrush}" />
-        <Setter Property="BorderThickness"
-                Value="1" />
-        <Setter Property="Template">
-            <Setter.Value>
-                <ControlTemplate TargetType="ComboBoxItem">
-                    <Grid Background="{TemplateBinding Background}"
-                          Margin="0,0.5">
-                        <VisualStateManager.VisualStateGroups>
-                            <VisualStateGroup x:Name="CommonStates">
-                                <VisualState x:Name="Normal" />
-                                <VisualState x:Name="MouseOver">
-                                    <Storyboard>
-                                        <DoubleAnimationUsingKeyFrames Storyboard.TargetProperty="(UIElement.Opacity)"
-                                                                       Storyboard.TargetName="MouseOverRectangle">
-                                            <EasingDoubleKeyFrame KeyTime="0:0:0.1"
-                                                                  Value=".65" />
-                                        </DoubleAnimationUsingKeyFrames>
-                                    </Storyboard>
-                                </VisualState>
-                                <VisualState x:Name="Disabled">
-                                    <Storyboard>
-                                        <DoubleAnimationUsingKeyFrames Storyboard.TargetProperty="Opacity"
-                                                                       Storyboard.TargetName="contentPresenter">
-                                            <SplineDoubleKeyFrame KeyTime="0"
-                                                                  Value=".55" />
-                                        </DoubleAnimationUsingKeyFrames>
-                                    </Storyboard>
-                                </VisualState>
-                            </VisualStateGroup>
-                            <VisualStateGroup x:Name="SelectionStates">
-                                <VisualState x:Name="Unselected" />
-                                <VisualState x:Name="Selected">
-                                    <Storyboard>
-                                        <DoubleAnimationUsingKeyFrames Storyboard.TargetProperty="(UIElement.Opacity)"
-                                                                       Storyboard.TargetName="SelectedRectangle">
-                                            <EasingDoubleKeyFrame KeyTime="0:0:0.1"
-                                                                  Value="1" />
-                                        </DoubleAnimationUsingKeyFrames>
-                                    </Storyboard>
-                                </VisualState>
-                            </VisualStateGroup>
-                            <VisualStateGroup x:Name="FocusStates">
-                                <VisualState x:Name="Focused">
-                                    <Storyboard />
-                                </VisualState>
-                                <VisualState x:Name="Unfocused" />
-                            </VisualStateGroup>
-                        </VisualStateManager.VisualStateGroups>
-                        <Rectangle x:Name="SelectedRectangle"
-                                   IsHitTestVisible="False"
-                                   Opacity="0"
-                                   Fill="{DynamicResource HighlightBrush}" />
-                        <Rectangle x:Name="MouseOverRectangle"
-                                   IsHitTestVisible="False"
-                                   Opacity="0"
-                                   Fill="{DynamicResource HighlightBrush}" />
-                        <ContentControl>
-                            <ContentControl.Foreground>
-                                <SolidColorBrush x:Name="ContentPresenterWrapperColor"
-                                                 Color="{DynamicResource NormalForegroundColor}" />
-                            </ContentControl.Foreground>
-                            <ContentPresenter x:Name="contentPresenter"
-                                              Margin="{TemplateBinding Padding}"
-                                             
-                                              HorizontalAlignment="{TemplateBinding HorizontalContentAlignment}" />
-                        </ContentControl>
-                        <Rectangle x:Name="FocusVisualElement"
-                                   Stroke="{DynamicResource HighlightBrush}"
-                                   StrokeThickness="1"
-                                   Visibility="Collapsed" />
-                    </Grid>
-                </ControlTemplate>
-            </Setter.Value>
-        </Setter>
-    </Style>
-
-    <!--ProgressBar Style-->
-    <Style TargetType="ProgressBar">
-        <Setter Property="Foreground"
-                Value="{DynamicResource HighlightBrush}" />
-        <Setter Property="Background"
-                Value="{DynamicResource GrayBrush4}" />
-        <Setter Property="Maximum"
-                Value="100" />
-        <Setter Property="Height"
-                Value="10" />
-        <Setter Property="IsTabStop"
-                Value="False" />
-        <Setter Property="BorderBrush"
-                Value="{DynamicResource TextBoxBorderBrush}" />
-        <Setter Property="Template">
-            <Setter.Value>
-                <ControlTemplate TargetType="ProgressBar">
-                    <Grid x:Name="Root">
-                        <VisualStateManager.VisualStateGroups>
-                            <VisualStateGroup x:Name="CommonStates">
-                                <VisualState x:Name="Determinate" />
-                                <VisualState x:Name="Indeterminate">
-                                    <Storyboard RepeatBehavior="Forever">
-                                        <ObjectAnimationUsingKeyFrames Duration="00:00:00"
-                                                                       Storyboard.TargetProperty="(UIElement.Visibility)"
-                                                                       Storyboard.TargetName="IndeterminateRoot">
-                                            <DiscreteObjectKeyFrame KeyTime="00:00:00">
-                                                <DiscreteObjectKeyFrame.Value>
-                                                    <Visibility>Visible</Visibility>
-                                                </DiscreteObjectKeyFrame.Value>
-                                            </DiscreteObjectKeyFrame>
-                                        </ObjectAnimationUsingKeyFrames>
-                                        <ObjectAnimationUsingKeyFrames Duration="00:00:00"
-                                                                       Storyboard.TargetProperty="(UIElement.Visibility)"
-                                                                       Storyboard.TargetName="DeterminateRoot">
-                                            <DiscreteObjectKeyFrame KeyTime="00:00:00">
-                                                <DiscreteObjectKeyFrame.Value>
-                                                    <Visibility>Collapsed</Visibility>
-                                                </DiscreteObjectKeyFrame.Value>
-                                            </DiscreteObjectKeyFrame>
-                                        </ObjectAnimationUsingKeyFrames>
-                                        <DoubleAnimationUsingKeyFrames Storyboard.TargetProperty="X"
-                                                                       Storyboard.TargetName="xTransform">
-                                            <SplineDoubleKeyFrame KeyTime="0"
-                                                                  Value="0" />
-                                            <SplineDoubleKeyFrame KeyTime="00:00:.35"
-                                                                  Value="20" />
-                                        </DoubleAnimationUsingKeyFrames>
-                                    </Storyboard>
-                                </VisualState>
-                            </VisualStateGroup>
-                        </VisualStateManager.VisualStateGroups>
-                        <Border x:Name="PART_Track"
-                                BorderBrush="{TemplateBinding BorderBrush}"
-                                BorderThickness="{TemplateBinding BorderThickness}"
-                                Background="{TemplateBinding Background}" />
-                        <Grid x:Name="ProgressBarRootGrid">
-                            <Grid x:Name="IndeterminateRoot"
-                                  Visibility="Collapsed">
-                                <Rectangle x:Name="IndeterminateSolidFill"
-                                           Margin="{TemplateBinding BorderThickness}"
-                                           Opacity="1"
-                                           RenderTransformOrigin="0.5,0.5"
-                                           StrokeThickness="0"
-                                           Fill="{DynamicResource BrandingBrush}" />
-                                <Rectangle x:Name="IndeterminateGradientFill"
-                                           Margin="{TemplateBinding BorderThickness}"
-                                           Opacity="0.7"
-                                           StrokeThickness="1">
-                                    <Rectangle.Fill>
-                                        <LinearGradientBrush EndPoint="0,1"
-                                                             MappingMode="Absolute"
-                                                             SpreadMethod="Repeat"
-                                                             StartPoint="20,1">
-                                            <LinearGradientBrush.Transform>
-                                                <TransformGroup>
-                                                    <TranslateTransform X="0" x:Name="xTransform" />
-                                                    <SkewTransform AngleX="-30" />
-                                                </TransformGroup>
-                                            </LinearGradientBrush.Transform>
-                                            <GradientStop Color="{DynamicResource ProgressIndeterminateColor1}"
-                                                          Offset="0" />
-                                            <GradientStop Color="{DynamicResource ProgressIndeterminateColor2}"
-                                                          Offset="0.651" />
-                                            <GradientStop Color="{DynamicResource ProgressIndeterminateColor3}"
-                                                          Offset="0.093" />
-                                            <GradientStop Color="{DynamicResource ProgressIndeterminateColor4}"
-                                                          Offset="0.548" />
-                                        </LinearGradientBrush>
-                                    </Rectangle.Fill>
-                                </Rectangle>
-                            </Grid>
-                            <Grid x:Name="DeterminateRoot"
-                                  Margin="1">
-                                <Border x:Name="PART_Indicator"
-                                        Background="{DynamicResource BrandingBrush}"
-                                        HorizontalAlignment="Left"
-                                        Margin="-1">
-                                    <Rectangle x:Name="GradientFill"
-                                               Opacity="0.7"
-                                               Visibility="Collapsed">
-                                        <Rectangle.Fill>
-                                            <LinearGradientBrush EndPoint="0,1"
-                                                                 MappingMode="Absolute"
-                                                                 SpreadMethod="Repeat"
-                                                                 StartPoint="20,1">
-                                                <LinearGradientBrush.Transform>
-                                                    <TransformGroup>
-                                                        <TranslateTransform X="0" />
-                                                        <SkewTransform AngleX="-30" />
-                                                    </TransformGroup>
-                                                </LinearGradientBrush.Transform>
-                                                <GradientStop Color="{DynamicResource ProgressIndeterminateColor1}"
-                                                              Offset="0" />
-                                                <GradientStop Color="{DynamicResource ProgressIndeterminateColor2}"
-                                                              Offset="0.651" />
-                                                <GradientStop Color="{DynamicResource ProgressIndeterminateColor3}"
-                                                              Offset="0.093" />
-                                                <GradientStop Color="{DynamicResource ProgressIndeterminateColor4}"
-                                                              Offset="0.548" />
-                                            </LinearGradientBrush>
-                                        </Rectangle.Fill>
-                                    </Rectangle>
-                                </Border>
-                            </Grid>
-                        </Grid>
-
-                    </Grid>
-
-                    <ControlTemplate.Triggers>
-                        <Trigger Property="Orientation"
-                                 Value="Vertical">
-                            <Setter Property="LayoutTransform"
-                                    TargetName="Root">
-                                <Setter.Value>
-                                    <RotateTransform Angle="-90" />
-                                </Setter.Value>
-                            </Setter>
-                        </Trigger>
-                        <Trigger Property="IsIndeterminate"
-                                 Value="true">
-                            <Setter Property="Visibility"
-                                    TargetName="IndeterminateRoot"
-                                    Value="Visible" />
-                            <Setter Property="Visibility"
-                                    TargetName="DeterminateRoot"
-                                    Value="Collapsed" />
-                        </Trigger>
-                    </ControlTemplate.Triggers>
-                </ControlTemplate>
-            </Setter.Value>
-        </Setter>
-        <Setter Property="BorderThickness"
-                Value="1" />
-    </Style>
-
-    <!--Thumb Style-->
-    <Style x:Key="HorizontalSliderThumb"
-           TargetType="Thumb">
-        <Setter Property="Background"
-                Value="{DynamicResource GrayBrush7}" />
-        <Setter Property="BorderThickness"
-                Value="1" />
-        <Setter Property="IsTabStop"
-                Value="False" />
-        <Setter Property="Template">
-            <Setter.Value>
-                <ControlTemplate TargetType="Thumb">
-                    <Grid>
-                        <VisualStateManager.VisualStateGroups>
-                            <VisualStateGroup x:Name="CommonStates">
-                                <VisualState x:Name="Normal" />
-                                <VisualState x:Name="MouseOver">
-                                    <Storyboard>
-                                        <DoubleAnimationUsingKeyFrames Storyboard.TargetProperty="Opacity"
-                                                                       Storyboard.TargetName="DisabledVisualElement">
-                                            <SplineDoubleKeyFrame KeyTime="0"
-                                                                  Value=".55" />
-                                        </DoubleAnimationUsingKeyFrames>
-                                    </Storyboard>
-                                </VisualState>
-                                <VisualState x:Name="Pressed">
-                                    <Storyboard />
-                                </VisualState>
-                                <VisualState x:Name="Disabled">
-                                    <Storyboard>
-                                        <DoubleAnimationUsingKeyFrames Storyboard.TargetProperty="Opacity"
-                                                                       Storyboard.TargetName="DisabledVisualElement">
-                                            <SplineDoubleKeyFrame KeyTime="0"
-                                                                  Value=".55" />
-                                        </DoubleAnimationUsingKeyFrames>
-                                    </Storyboard>
-                                </VisualState>
-                            </VisualStateGroup>
-                            <VisualStateGroup x:Name="FocusStates">
-                                <VisualState x:Name="Focused" />
-                                <VisualState x:Name="Unfocused" />
-                            </VisualStateGroup>
-                        </VisualStateManager.VisualStateGroups>
-                        <Border Background="{DynamicResource BlackBrush}"
-                                BorderThickness="0,0,1,0"
-                                CornerRadius="2.5"
-                                Opacity=".55"
-                                BorderBrush="{DynamicResource ControlBackgroundBrush}" />
-                        <Rectangle x:Name="DisabledVisualElement"
-                                   Fill="{DynamicResource DisabledWhiteColorBrush}"
-                                   IsHitTestVisible="false"
-                                   Opacity=".4" />
-                    </Grid>
-                </ControlTemplate>
-            </Setter.Value>
-        </Setter>
-    </Style>
-
-    <!--VerticalSliderThumb-->
-    <Style x:Key="VerticalSliderThumb"
-           TargetType="Thumb">
-        <Setter Property="Background"
-                Value="{DynamicResource TransparentWhiteBrush}" />
-        <Setter Property="BorderThickness"
-                Value="1" />
-        <Setter Property="IsTabStop"
-                Value="False" />
-        <Setter Property="Template">
-            <Setter.Value>
-                <ControlTemplate TargetType="Thumb">
-                    <Grid>
-                        <VisualStateManager.VisualStateGroups>
-                            <VisualStateGroup x:Name="CommonStates">
-                                <VisualState x:Name="Normal" />
-                                <VisualState x:Name="MouseOver">
-                                    <Storyboard>
-                                        <DoubleAnimationUsingKeyFrames Storyboard.TargetProperty="Opacity"
-                                                                       Storyboard.TargetName="DisabledVisualElement">
-                                            <SplineDoubleKeyFrame KeyTime="0"
-                                                                  Value=".55" />
-                                        </DoubleAnimationUsingKeyFrames>
-                                    </Storyboard>
-                                </VisualState>
-                                <VisualState x:Name="Pressed">
-                                    <Storyboard />
-                                </VisualState>
-                                <VisualState x:Name="Disabled">
-                                    <Storyboard>
-                                        <DoubleAnimationUsingKeyFrames Storyboard.TargetProperty="Opacity"
-                                                                       Storyboard.TargetName="DisabledVisualElement">
-                                            <SplineDoubleKeyFrame KeyTime="0"
-                                                                  Value=".55" />
-                                        </DoubleAnimationUsingKeyFrames>
-                                    </Storyboard>
-                                </VisualState>
-                            </VisualStateGroup>
-                            <VisualStateGroup x:Name="FocusStates">
-                                <VisualState x:Name="Focused" />
-                                <VisualState x:Name="Unfocused" />
-                            </VisualStateGroup>
-                        </VisualStateManager.VisualStateGroups>
-                        <Border Background="{DynamicResource BlackBrush}"
-                                BorderThickness="0,1,0,0"
-                                CornerRadius="2.5"
-                                Opacity=".55"
-                                BorderBrush="{DynamicResource ControlBackgroundBrush}" />
-                        <Rectangle x:Name="DisabledVisualElement"
-                                   Fill="{DynamicResource DisabledWhiteColorBrush}"
-                                   IsHitTestVisible="false"
-                                   Opacity=".4" />
-                    </Grid>
-                </ControlTemplate>
-            </Setter.Value>
-        </Setter>
-    </Style>
-    <!--RepeatButtonTemplate-->
-    <ControlTemplate x:Key="RepeatButtonTemplate">
-        <Grid x:Name="Root"
-              Opacity="0" />
-    </ControlTemplate>
-    <!--HorizontalTrackLargeDecrease-->
-
-    <Style x:Key="HorizontalTrackLargeDecrease"
-           TargetType="{x:Type RepeatButton}">
-        <Setter Property="OverridesDefaultStyle"
-                Value="true" />
-        <Setter Property="IsTabStop"
-                Value="false" />
-        <Setter Property="Focusable"
-                Value="false" />
-        <Setter Property="Template">
-            <Setter.Value>
-                <ControlTemplate TargetType="{x:Type RepeatButton}">
-                    <Grid x:Name="Root"
-                          Margin="0,-1,0,0">
-                        <VisualStateManager.VisualStateGroups>
-                            <VisualStateGroup x:Name="CommonStates">
-                                <VisualState x:Name="Normal" />
-                                <VisualState x:Name="MouseOver" />
-                                <VisualState x:Name="Pressed" />
-                                <VisualState x:Name="Disabled" />
-                            </VisualStateGroup>
-                        </VisualStateManager.VisualStateGroups>
-                        <Rectangle Height="3"
-                                   Margin="0,1,0,0">
-                            <Rectangle.Fill>
-                                <SolidColorBrush Color="{DynamicResource Gray6}" />
-                            </Rectangle.Fill>
-                        </Rectangle>
-                    </Grid>
-                </ControlTemplate>
-            </Setter.Value>
-        </Setter>
-
-    </Style>
-    <Style x:Key="HorizontalTrackValue"
-           TargetType="{x:Type RepeatButton}">
-        <Setter Property="OverridesDefaultStyle"
-                Value="true" />
-        <Setter Property="IsTabStop"
-                Value="false" />
-        <Setter Property="Focusable"
-                Value="false" />
-        <Setter Property="Template">
-            <Setter.Value>
-                <ControlTemplate TargetType="{x:Type RepeatButton}">
-                    <Grid x:Name="Root"
-                          Margin="0,-1,0,0">
-                        <VisualStateManager.VisualStateGroups>
-                            <VisualStateGroup x:Name="CommonStates">
-                                <VisualState x:Name="Normal" />
-                                <VisualState x:Name="MouseOver" />
-                                <VisualState x:Name="Pressed" />
-                                <VisualState x:Name="Disabled" />
-                            </VisualStateGroup>
-                        </VisualStateManager.VisualStateGroups>
-                        <Rectangle Height="5"
-                                   Margin="0,1,0,0">
-                            <Rectangle.Fill>
-                                <!--<SolidColorBrush Color="{DynamicResource AccentColor}" />-->
-                                <LinearGradientBrush StartPoint="0.5,0" EndPoint="0.5,1">
-                                    <GradientStop Color="{TemplateBinding Background}" Offset="0.0" />
-                                    <GradientStop Color="{DynamicResource AccentColor}" Offset="0.25" />
-                                    <GradientStop Color="{DynamicResource AccentColor}" Offset="0.75" />
-                                    <GradientStop Color="{TemplateBinding Background}" Offset="1.0" />
-                                </LinearGradientBrush>
-                            </Rectangle.Fill>
-                        </Rectangle>
-                    </Grid>
-                </ControlTemplate>
-            </Setter.Value>
-        </Setter>
-    </Style>
-
-    <!--VerticalTrackLargeDecrease-->
-    <ControlTemplate x:Key="VerticalTrackLargeDecrease"
-                     TargetType="RepeatButton">
-        <Grid x:Name="Root"
-              Margin="0,0,0,0">
-            <Rectangle Width="3">
-                <Rectangle.Fill>
-                    <SolidColorBrush Color="{DynamicResource BlackColor}" />
-                </Rectangle.Fill>
-            </Rectangle>
-        </Grid>
-    </ControlTemplate>
-
-    <!--Slider Style-->
-    <Style TargetType="Slider">
-        <Setter Property="BorderThickness"
-                Value="1" />
-        <Setter Property="Maximum"
-                Value="100" />
-        <Setter Property="Minimum"
-                Value="0" />
-        <Setter Property="Value"
-                Value="0" />
-        <Setter Property="BorderBrush"
-                Value="{DynamicResource ControlBorderBrush}" />
-        <Setter Property="IsTabStop"
-                Value="False" />
-        <Setter Property="Template">
-            <Setter.Value>
-                <ControlTemplate TargetType="Slider">
-                    <Grid x:Name="Root">
-                        <Grid.Resources>
-                            <ControlTemplate x:Key="RepeatButtonTemplate">
-                                <Grid x:Name="Root"
-                                      Opacity="0" />
-                            </ControlTemplate>
-                        </Grid.Resources>
-                        <VisualStateManager.VisualStateGroups>
-                            <VisualStateGroup x:Name="CommonStates">
-                                <VisualState x:Name="Normal" />
-                                <VisualState x:Name="MouseOver" />
-                                <VisualState x:Name="Disabled" />
-                            </VisualStateGroup>
-                            <VisualStateGroup x:Name="FocusStates">
-                                <VisualState x:Name="Unfocused" />
-                                <VisualState x:Name="Focused" />
-                            </VisualStateGroup>
-                        </VisualStateManager.VisualStateGroups>
-                        <Grid x:Name="HorizontalTemplate"
-                              Background="{TemplateBinding Background}">
-                            <Grid.ColumnDefinitions>
-                                <ColumnDefinition Width="Auto" />
-                                <ColumnDefinition Width="Auto" />
-                                <ColumnDefinition Width="*" />
-                            </Grid.ColumnDefinitions>
-                            <Track x:Name="PART_Track"
-                                   Grid.ColumnSpan="3"
-                                   Grid.Column="0"
-                                   Height="18">
-                                <Track.DecreaseRepeatButton>
-                                    <RepeatButton Command="{x:Static Slider.DecreaseLarge}"
-                                                  Style="{StaticResource HorizontalTrackValue}" />
-                                </Track.DecreaseRepeatButton>
-                                <Track.IncreaseRepeatButton>
-                                    <RepeatButton Command="{x:Static Slider.IncreaseLarge}"
-                                                  Style="{StaticResource HorizontalTrackLargeDecrease}" />
-                                </Track.IncreaseRepeatButton>
-                                <Track.Thumb>
-                                    <Thumb x:Name="HorizontalThumb"
-                                           Grid.Column="1"
-                                           Height="18"
-                                           IsTabStop="True"
-                                           Width="10"
-                                           Style="{StaticResource HorizontalSliderThumb}" />
-                                </Track.Thumb>
-                            </Track>
-                        </Grid>
-                    </Grid>
-                    <ControlTemplate.Triggers>
-                        <Trigger Property="TickPlacement"
-                                 Value="TopLeft">
-                            <Setter Property="Style"
-                                    TargetName="HorizontalThumb"
-                                    Value="{StaticResource HorizontalSliderThumb}" />
-                        </Trigger>
-                        <Trigger Property="TickPlacement"
-                                 Value="BottomRight">
-                            <Setter Property="Style"
-                                    TargetName="HorizontalThumb"
-                                    Value="{StaticResource HorizontalSliderThumb}" />
-                        </Trigger>
-                    </ControlTemplate.Triggers>
-                </ControlTemplate>
-            </Setter.Value>
-        </Setter>
-
-        <Setter Property="Foreground"
-                Value="{DynamicResource TextBrush}" />
-    </Style>
-
-    <Style TargetType="{x:Type TabControl}">
-        <Setter Property="Background"
-                Value="{x:Null}" />
-        <Setter Property="BorderBrush"
-                Value="{x:Null}" />
-    </Style>
-
-    <Style TargetType="TabItem">
-        <Setter Property="FocusVisualStyle" Value="{x:Null}" />
-        <Setter Property="IsTabStop" Value="False" />
-        <Setter Property="BorderThickness" Value="1" />
-        <Setter Property="Padding" Value="6,2,6,2" />
-        <Setter Property="HorizontalContentAlignment" Value="Stretch" />
-        <Setter Property="VerticalContentAlignment" Value="Stretch" />
-        <Setter Property="MinWidth" Value="5" />
-        <Setter Property="MinHeight" Value="5" />
-        <Setter Property="Template">
-            <Setter.Value>
-                <ControlTemplate TargetType="TabItem">
-                    <Label x:Name="root" FontSize="26.67">
-                        <ContentPresenter ContentSource="Header"  RecognizesAccessKey="True" />
-                    </Label>
-                    <ControlTemplate.Triggers>
-                        <Trigger Property="IsSelected" Value="true">
-                            <Setter TargetName="root" Property="Foreground">
-                                <Setter.Value>
-                                    <SolidColorBrush Color="{DynamicResource AccentColor}" />
-                                </Setter.Value>
-                            </Setter>
-                        </Trigger>
-
-                        <Trigger Property="IsSelected" Value="false">
-                            <Setter  TargetName="root" Property="Foreground">
-                                <Setter.Value>
-                                    <SolidColorBrush Color="{DynamicResource Gray11}" />
-                                </Setter.Value>
-                            </Setter>
-                        </Trigger>
-                        <Trigger SourceName="root" Property="IsMouseOver" Value="True">
-                            <Setter  TargetName="root" Property="Foreground">
-                                <Setter.Value>
-                                    <SolidColorBrush Color="{DynamicResource Gray3}" />
-                                </Setter.Value>
-                            </Setter>
-                        </Trigger>
-                    </ControlTemplate.Triggers>
-                </ControlTemplate>
-            </Setter.Value>
-        </Setter>
-    </Style>
+﻿<ResourceDictionary xmlns="http://schemas.microsoft.com/winfx/2006/xaml/presentation"
+                    xmlns:x="http://schemas.microsoft.com/winfx/2006/xaml"
+                    xmlns:System="clr-namespace:System;assembly=mscorlib"
+                    xmlns:Converters="clr-namespace:MahApps.Metro.Converters">
+    <ResourceDictionary.MergedDictionaries>
+        <ResourceDictionary Source="pack://application:,,,/MahApps.Metro;component/Styles/Controls.ListView.xaml" />
+        <ResourceDictionary Source="pack://application:,,,/MahApps.Metro;component/Styles/Controls.Scrollbars.xaml" />
+        <ResourceDictionary Source="pack://application:,,,/MahApps.Metro;component/Styles/Controls.Buttons.xaml" />
+    </ResourceDictionary.MergedDictionaries>
+
+    <Converters:ToUpperConverter x:Key="ToUpperConverter" />
+
+    <!--ValidationToolTipTemplate Style-->
+    <ControlTemplate x:Key="ValidationToolTipTemplate">
+        <Grid x:Name="Root"
+              Margin="5,0"
+              Opacity="0"
+              RenderTransformOrigin="0,0">
+            <Grid.RenderTransform>
+                <TranslateTransform x:Name="xform"
+                                    X="-25" />
+            </Grid.RenderTransform>
+            <VisualStateManager.VisualStateGroups>
+                <VisualStateGroup x:Name="OpenStates">
+                    <VisualStateGroup.Transitions>
+                        <VisualTransition GeneratedDuration="0" />
+                        <VisualTransition GeneratedDuration="0:0:0.2"
+                                          To="Open">
+                            <Storyboard>
+                                <DoubleAnimationUsingKeyFrames Storyboard.TargetProperty="X"
+                                                               Storyboard.TargetName="xform">
+                                    <SplineDoubleKeyFrame KeyTime="0:0:0.2"
+                                                          Value="0" />
+                                </DoubleAnimationUsingKeyFrames>
+                                <DoubleAnimationUsingKeyFrames Storyboard.TargetProperty="Opacity"
+                                                               Storyboard.TargetName="Root">
+                                    <SplineDoubleKeyFrame KeyTime="0:0:0.2"
+                                                          Value="1" />
+                                </DoubleAnimationUsingKeyFrames>
+                            </Storyboard>
+                        </VisualTransition>
+                    </VisualStateGroup.Transitions>
+                    <VisualState x:Name="Closed">
+                        <Storyboard>
+                            <DoubleAnimationUsingKeyFrames Storyboard.TargetProperty="Opacity"
+                                                           Storyboard.TargetName="Root">
+                                <SplineDoubleKeyFrame KeyTime="0"
+                                                      Value="0" />
+                            </DoubleAnimationUsingKeyFrames>
+                        </Storyboard>
+                    </VisualState>
+                    <VisualState x:Name="Open">
+                        <Storyboard>
+                            <DoubleAnimationUsingKeyFrames Storyboard.TargetProperty="X"
+                                                           Storyboard.TargetName="xform">
+                                <SplineDoubleKeyFrame KeyTime="0"
+                                                      Value="0" />
+                            </DoubleAnimationUsingKeyFrames>
+                            <DoubleAnimationUsingKeyFrames Storyboard.TargetProperty="Opacity"
+                                                           Storyboard.TargetName="Root">
+                                <SplineDoubleKeyFrame KeyTime="0"
+                                                      Value="1" />
+                            </DoubleAnimationUsingKeyFrames>
+                        </Storyboard>
+                    </VisualState>
+                </VisualStateGroup>
+            </VisualStateManager.VisualStateGroups>
+            <Border Background="{DynamicResource ValidationBrush1}"
+                    CornerRadius="5"
+                    Margin="4,4,-4,-4" />
+            <Border Background="{DynamicResource ValidationBrush2}"
+                    CornerRadius="4"
+                    Margin="3,3,-3,-3" />
+            <Border Background="{DynamicResource ValidationBrush3}"
+                    CornerRadius="3"
+                    Margin="2,2,-2,-2" />
+            <Border Background="{DynamicResource ValidationBrush4}"
+                    CornerRadius="2"
+                    Margin="1,1,-1,-1" />
+            <Border Background="{DynamicResource ValidationBrush5}"
+                    CornerRadius="2" />
+            <Border CornerRadius="2">
+                <TextBlock Foreground="{DynamicResource WhiteColorBrush}"
+                           MaxWidth="250"
+                           Margin="8,4,8,4"
+                           TextWrapping="Wrap"
+                           Text="{Binding (Validation.Errors)[0].ErrorContent}"
+                           UseLayoutRounding="false" />
+            </Border>
+        </Grid>
+    </ControlTemplate>
+
+
+
+    <!-- Context Menu Styling START -->
+    <!-- Original style from http://www.jeff.wilcox.name/2010/05/zunelike-contextmenu-style/ -->
+    <Style TargetType="{x:Type Separator}">
+        <Setter Property="Background"
+                Value="{DynamicResource TextBrush}" />
+        <Setter Property="IsTabStop"
+                Value="False" />
+        <Setter Property="Margin"
+                Value="6,2,6,2" />
+        <Setter Property="Template">
+            <Setter.Value>
+                <ControlTemplate TargetType="Separator">
+                    <Border BorderThickness="{TemplateBinding BorderThickness}"
+                            BorderBrush="{TemplateBinding BorderBrush}"
+                            Background="{TemplateBinding Background}"
+                            Height="1" />
+                </ControlTemplate>
+            </Setter.Value>
+        </Setter>
+    </Style>
+
+    <Style TargetType="{x:Type MenuItem}">
+        <Setter Property="Background"
+                Value="Transparent" />
+        <Setter Property="FontFamily"
+                Value="{DynamicResource ContentFontFamily}" />
+        <Setter Property="FontSize"
+                Value="{DynamicResource ContentFontSize}" />
+        <Setter Property="Foreground"
+                Value="{DynamicResource TextBrush}" />
+        <Setter Property="BorderBrush"
+                Value="Transparent" />
+        <Setter Property="BorderThickness"
+                Value="0" />
+        <Setter Property="Padding"
+                Value="8,2,10,2" />
+        <Setter Property="Template">
+            <Setter.Value>
+                <ControlTemplate TargetType="MenuItem">
+                    <Grid>
+                        <Rectangle x:Name="Bg"
+                                   RadiusX="0"
+                                   RadiusY="0"
+                                   Opacity=".65"
+                                   Fill="{TemplateBinding Background}"
+                                   Stroke="{TemplateBinding BorderBrush}"
+                                   StrokeThickness="{TemplateBinding BorderThickness}" />
+
+                        <Grid Margin="{TemplateBinding Padding}">
+                            <Grid.ColumnDefinitions>
+                                <ColumnDefinition Width="Auto" />
+                                <ColumnDefinition Width="2" />
+                                <ColumnDefinition Width="*" />
+                                <ColumnDefinition Width="17" />
+                            </Grid.ColumnDefinitions>
+
+                            <ContentPresenter x:Name="IconPresenter"
+                                              Content="{TemplateBinding Icon}"
+                                              Margin="1"
+                                              Opacity=".7"
+                                              VerticalAlignment="Center" />
+
+                            <ContentPresenter x:Name="Presenter"
+                                              Opacity=".7"
+                                              Content="{TemplateBinding Header}"
+                                              ContentTemplate="{TemplateBinding HeaderTemplate}"
+                                              Grid.Column="2" />
+                        </Grid>
+                    </Grid>
+                    <ControlTemplate.Triggers>
+                        <Trigger Property="IsHighlighted"
+                                 Value="true">
+                            <Setter Property="Fill"
+                                    TargetName="Bg"
+                                    Value="{DynamicResource HighlightBrush}" />
+                            <Setter Property="Foreground"
+                                    Value="#FFFFFFFF" />
+                        </Trigger>
+                    </ControlTemplate.Triggers>
+                </ControlTemplate>
+            </Setter.Value>
+        </Setter>
+    </Style>
+
+    <Style TargetType="{x:Type ContextMenu}">
+        <Setter Property="Background"
+                Value="{DynamicResource ControlBackgroundBrush}" />
+        <Setter Property="BorderThickness"
+                Value="1" />
+        <Setter Property="BorderBrush"
+                Value="{DynamicResource ControlBackgroundBrush}" />
+        <Setter Property="Padding"
+                Value="0,4,0,4" />
+        <Setter Property="Template">
+            <Setter.Value>
+                <ControlTemplate TargetType="{x:Type ContextMenu}">
+                    <Border Margin="5,5,5,5"
+                            x:Name="Menu"
+                            Opacity="0"
+                            BorderBrush="{TemplateBinding BorderBrush}"
+                            BorderThickness="{TemplateBinding BorderThickness}"
+                            Background="{TemplateBinding Background}"
+                            CornerRadius="0">
+                        <Border.Effect>
+                            <DropShadowEffect ShadowDepth="1"
+                                              Opacity="0.6"
+                                              BlurRadius="5" />
+                        </Border.Effect>
+                        <Border.Triggers>
+                            <EventTrigger RoutedEvent="Rectangle.Loaded">
+                                <BeginStoryboard>
+                                    <Storyboard>
+                                        <DoubleAnimation Duration="0:0:0.2"
+                                                         To="1"
+                                                         Storyboard.TargetProperty="Opacity"
+                                                         Storyboard.TargetName="Menu" />
+                                    </Storyboard>
+                                </BeginStoryboard>
+                            </EventTrigger>
+                        </Border.Triggers>
+                        <Grid>
+                            <ItemsPresenter Margin="{TemplateBinding Padding}" />
+                        </Grid>
+                    </Border>
+                </ControlTemplate>
+            </Setter.Value>
+        </Setter>
+    </Style>
+    <!-- Context Menu Styling END -->
+
+    <!--Tooltip Style-->
+    <Style TargetType="ToolTip">
+        <Setter Property="Background"
+                Value="{DynamicResource ControlBackgroundBrush}" />
+        <Setter Property="Foreground"
+                Value="{DynamicResource WhiteBrush}" />
+        <Setter Property="Padding"
+                Value="3,1,3,1" />
+        <Setter Property="BorderThickness"
+                Value="1" />
+        <Setter Property="BorderBrush"
+                Value="{DynamicResource ItemSelectedBrush}" />
+        <Setter Property="Template">
+            <Setter.Value>
+                <ControlTemplate TargetType="ToolTip">
+                    <Border x:Name="Root"
+                            BorderThickness="{TemplateBinding BorderThickness}"
+                            Background="{DynamicResource BlackBrush}"
+                            Effect="{DynamicResource DropShadowBrush}"
+                            Opacity="0">
+                        <VisualStateManager.VisualStateGroups>
+                            <VisualStateGroup x:Name="OpenStates">
+                                <VisualStateGroup.Transitions>
+                                    <VisualTransition From="Open"
+                                                      GeneratedDuration="0:0:0.3"
+                                                      To="Closed" />
+                                </VisualStateGroup.Transitions>
+                                <VisualState x:Name="Closed">
+                                    <Storyboard>
+                                        <DoubleAnimationUsingKeyFrames Storyboard.TargetProperty="(UIElement.Opacity)"
+                                                                       Storyboard.TargetName="Root">
+                                            <EasingDoubleKeyFrame KeyTime="0:0:0.4"
+                                                                  Value="0" />
+                                        </DoubleAnimationUsingKeyFrames>
+                                    </Storyboard>
+                                </VisualState>
+                                <VisualState x:Name="Open">
+                                    <Storyboard>
+                                        <DoubleAnimationUsingKeyFrames Storyboard.TargetProperty="(UIElement.Opacity)"
+                                                                       Storyboard.TargetName="Root">
+                                            <EasingDoubleKeyFrame KeyTime="0:0:0.3"
+                                                                  Value="1" />
+                                        </DoubleAnimationUsingKeyFrames>
+                                    </Storyboard>
+                                </VisualState>
+                            </VisualStateGroup>
+                        </VisualStateManager.VisualStateGroups>
+                        <Border Padding="{TemplateBinding Padding}">
+                            <Border.Resources>
+                                <Storyboard x:Key="Visible State" />
+                                <Storyboard x:Key="Normal State" />
+                            </Border.Resources>
+                            <Border.Background>
+                                <DynamicResource ResourceKey="BlackBrush" />
+                            </Border.Background>
+                            <ContentPresenter Cursor="{TemplateBinding Cursor}"
+                                              ContentTemplate="{TemplateBinding ContentTemplate}"
+                                              Content="{TemplateBinding Content}"
+                                              Margin="{TemplateBinding Padding}" />
+                        </Border>
+                    </Border>
+                </ControlTemplate>
+            </Setter.Value>
+        </Setter>
+    </Style>
+
+    <!-- Password box style -->
+    <Style TargetType="PasswordBox">
+        <Setter Property="FontFamily"
+                Value="{DynamicResource ContentFontFamily}" />
+        <Setter Property="FontSize"
+                Value="{DynamicResource ContentFontSize}" />
+        <Setter Property="BorderThickness"
+                Value="1" />
+        <Setter Property="MinHeight"
+                Value="26" />
+        <Setter Property="Background"
+                Value="{DynamicResource ControlBackgroundBrush}" />
+        <Setter Property="Foreground" Value="{DynamicResource TextBrush}" />
+        <Setter Property="Padding"
+                Value="2" />
+        <Setter Property="BorderBrush"
+                Value="{DynamicResource TextBoxBorderBrush}" />
+        <Setter Property="Template">
+            <Setter.Value>
+                <ControlTemplate TargetType="PasswordBox">
+                    <Grid x:Name="RootElement">
+                        <VisualStateManager.VisualStateGroups>
+                            <VisualStateGroup x:Name="CommonStates">
+                                <VisualState x:Name="Normal" />
+                                <VisualState x:Name="MouseOver">
+                                    <Storyboard>
+                                        <DoubleAnimation Duration="0"
+                                                         To="0.8"
+                                                         Storyboard.TargetProperty="(UIElement.Opacity)"
+                                                         Storyboard.TargetName="MouseOverBorder" />
+                                    </Storyboard>
+                                </VisualState>
+                                <VisualState x:Name="Disabled">
+                                    <Storyboard>
+                                        <DoubleAnimation Duration="0"
+                                                         To="1"
+                                                         Storyboard.TargetProperty="Opacity"
+                                                         Storyboard.TargetName="DisabledVisualElement" />
+                                    </Storyboard>
+                                </VisualState>
+                            </VisualStateGroup>
+                            <VisualStateGroup x:Name="FocusStates">
+                                <VisualState x:Name="Focused">
+                                    <Storyboard>
+                                        <DoubleAnimation Duration="0"
+                                                         To="1"
+                                                         Storyboard.TargetProperty="Opacity"
+                                                         Storyboard.TargetName="FocusVisualElement" />
+                                        <DoubleAnimationUsingKeyFrames Storyboard.TargetProperty="(UIElement.Opacity)"
+                                                                       Storyboard.TargetName="FocusInnerRectangle">
+                                            <EasingDoubleKeyFrame KeyTime="0"
+                                                                  Value="1" />
+                                        </DoubleAnimationUsingKeyFrames>
+                                    </Storyboard>
+                                </VisualState>
+                                <VisualState x:Name="Unfocused">
+                                    <Storyboard>
+                                        <DoubleAnimation Duration="0"
+                                                         To="0"
+                                                         Storyboard.TargetProperty="Opacity"
+                                                         Storyboard.TargetName="FocusVisualElement" />
+                                    </Storyboard>
+                                </VisualState>
+                            </VisualStateGroup>
+                            <VisualStateGroup x:Name="ValidationStates">
+                                <VisualState x:Name="Valid" />
+                                <VisualState x:Name="InvalidUnfocused">
+                                    <Storyboard>
+                                        <ObjectAnimationUsingKeyFrames Storyboard.TargetProperty="Visibility"
+                                                                       Storyboard.TargetName="ValidationErrorElement">
+                                            <DiscreteObjectKeyFrame KeyTime="0">
+                                                <DiscreteObjectKeyFrame.Value>
+                                                    <Visibility>Visible</Visibility>
+                                                </DiscreteObjectKeyFrame.Value>
+                                            </DiscreteObjectKeyFrame>
+                                        </ObjectAnimationUsingKeyFrames>
+                                    </Storyboard>
+                                </VisualState>
+                                <VisualState x:Name="InvalidFocused">
+                                    <Storyboard>
+                                        <ObjectAnimationUsingKeyFrames Storyboard.TargetProperty="Visibility"
+                                                                       Storyboard.TargetName="ValidationErrorElement">
+                                            <DiscreteObjectKeyFrame KeyTime="0">
+                                                <DiscreteObjectKeyFrame.Value>
+                                                    <Visibility>Visible</Visibility>
+                                                </DiscreteObjectKeyFrame.Value>
+                                            </DiscreteObjectKeyFrame>
+                                        </ObjectAnimationUsingKeyFrames>
+                                        <ObjectAnimationUsingKeyFrames Storyboard.TargetProperty="IsOpen"
+                                                                       Storyboard.TargetName="validationTooltip">
+                                            <DiscreteObjectKeyFrame KeyTime="0">
+                                                <DiscreteObjectKeyFrame.Value>
+                                                    <System:Boolean>True</System:Boolean>
+                                                </DiscreteObjectKeyFrame.Value>
+                                            </DiscreteObjectKeyFrame>
+                                        </ObjectAnimationUsingKeyFrames>
+                                    </Storyboard>
+                                </VisualState>
+                            </VisualStateGroup>
+                        </VisualStateManager.VisualStateGroups>
+                        <Border x:Name="Border"
+                                BorderBrush="{TemplateBinding BorderBrush}"
+                                BorderThickness="{TemplateBinding BorderThickness}"
+                                Background="{TemplateBinding Background}"
+                                Opacity="1">
+                            <Border x:Name="PART_ContentHost"
+                                    Margin="{TemplateBinding Padding}"
+                                    Padding="4,0,3,2"
+                                    VerticalAlignment="Center" />
+                        </Border>
+                        <Border x:Name="DisabledVisualElement"
+                                BorderBrush="{DynamicResource ControlsDisabledBrush}"
+                                BorderThickness="{TemplateBinding BorderThickness}"
+                                Background="{DynamicResource ControlsDisabledBrush}"
+                                IsHitTestVisible="False"
+                                Opacity="0" />
+                        <Border x:Name="MouseOverBorder"
+                                BorderBrush="{DynamicResource TextBoxMouseOverBorderBrush}"
+                                BorderThickness="1"
+                                Opacity="0" />
+                        <Border x:Name="FocusVisualElement"
+                                BorderBrush="{DynamicResource TextBoxMouseOverBorderBrush}"
+                                BorderThickness="{TemplateBinding BorderThickness}"
+                                IsHitTestVisible="False"
+                                Opacity="0">
+                            <Rectangle x:Name="FocusInnerRectangle"
+                                       StrokeThickness="{TemplateBinding BorderThickness}"
+                                       Opacity="0"
+                                       Stroke="{DynamicResource TextBoxMouseOverInnerBorderBrush}" />
+                        </Border>
+                        <Border x:Name="ValidationErrorElement"
+                                BorderBrush="{DynamicResource ControlsValidationBrush}"
+                                BorderThickness="1"
+                                CornerRadius="1"
+                                Visibility="Collapsed">
+                            <ToolTipService.ToolTip>
+                                <ToolTip x:Name="validationTooltip"
+                                         DataContext="{Binding RelativeSource={RelativeSource TemplatedParent}}"
+                                         Placement="Right"
+                                         PlacementTarget="{Binding RelativeSource={RelativeSource TemplatedParent}}"
+                                         Template="{DynamicResource ValidationToolTipTemplate}">
+                                    <ToolTip.Triggers>
+                                        <EventTrigger RoutedEvent="Canvas.Loaded">
+                                            <BeginStoryboard>
+                                                <Storyboard>
+                                                    <ObjectAnimationUsingKeyFrames Storyboard.TargetProperty="IsHitTestVisible"
+                                                                                   Storyboard.TargetName="validationTooltip">
+                                                        <DiscreteObjectKeyFrame KeyTime="0">
+                                                            <DiscreteObjectKeyFrame.Value>
+                                                                <System:Boolean>true</System:Boolean>
+                                                            </DiscreteObjectKeyFrame.Value>
+                                                        </DiscreteObjectKeyFrame>
+                                                    </ObjectAnimationUsingKeyFrames>
+                                                </Storyboard>
+                                            </BeginStoryboard>
+                                        </EventTrigger>
+                                    </ToolTip.Triggers>
+                                </ToolTip>
+                            </ToolTipService.ToolTip>
+                            <Grid Background="Transparent"
+                                  HorizontalAlignment="Right"
+                                  Height="12"
+                                  Margin="1,-4,-4,0"
+                                  VerticalAlignment="Top"
+                                  Width="12">
+                                <Path Data="M 1,0 L6,0 A 2,2 90 0 1 8,2 L8,7 z"
+                                      Fill="{DynamicResource ValidationBrush5}"
+                                      Margin="1,3,0,0" />
+                                <Path Data="M 0,0 L2,0 L 8,6 L8,8"
+                                      Fill="{DynamicResource WhiteColorBrush}"
+                                      Margin="1,3,0,0" />
+                            </Grid>
+                        </Border>
+                    </Grid>
+                </ControlTemplate>
+            </Setter.Value>
+        </Setter>
+    </Style>
+
+    <!--CheckBox Style-->
+    <Style TargetType="CheckBox">
+        <Setter Property="FontFamily"
+                Value="{DynamicResource ContentFontFamily}" />
+        <Setter Property="FontSize"
+                Value="{DynamicResource ContentFontSize}" />
+        <Setter Property="Background"
+                Value="{DynamicResource CheckBoxBackgroundBrush}" />
+        <Setter Property="Foreground"
+                Value="{DynamicResource TextBrush}" />
+        <Setter Property="HorizontalContentAlignment"
+                Value="Left" />
+        <Setter Property="VerticalContentAlignment"
+                Value="Top" />
+        <Setter Property="Padding"
+                Value="4,1,0,0" />
+        <Setter Property="BorderThickness"
+                Value="1" />
+        <Setter Property="BorderBrush"
+                Value="{DynamicResource CheckBoxBrush}" />
+        <Setter Property="Template">
+            <Setter.Value>
+                <ControlTemplate TargetType="CheckBox">
+                    <Grid>
+                        <VisualStateManager.VisualStateGroups>
+                            <VisualStateGroup x:Name="CommonStates">
+                                <VisualState x:Name="Normal" />
+                                <VisualState x:Name="MouseOver">
+                                    <Storyboard>
+                                        <DoubleAnimationUsingKeyFrames Storyboard.TargetProperty="(UIElement.Opacity)"
+                                                                       Storyboard.TargetName="MouseOverRectangle">
+                                            <EasingDoubleKeyFrame KeyTime="0:0:0.1"
+                                                                  Value="1" />
+                                        </DoubleAnimationUsingKeyFrames>
+                                        <!--<ColorAnimationUsingKeyFrames Storyboard.TargetName="ContentPresenterWrapperColor" Storyboard.TargetProperty="Color">
+                                            <EasingColorKeyFrame KeyTime="0" Value="{DynamicResource Gray2}"/>
+                                        </ColorAnimationUsingKeyFrames>-->
+                                        <DoubleAnimationUsingKeyFrames Storyboard.TargetProperty="(UIElement.Opacity)"
+                                                                       Storyboard.TargetName="grid">
+                                            <EasingDoubleKeyFrame KeyTime="0:0:0.1"
+                                                                  Value="1" />
+                                        </DoubleAnimationUsingKeyFrames>
+                                    </Storyboard>
+                                </VisualState>
+                                <VisualState x:Name="Pressed">
+                                    <Storyboard>
+                                        <DoubleAnimationUsingKeyFrames Storyboard.TargetProperty="(UIElement.Opacity)"
+                                                                       Storyboard.TargetName="PressedRectangle">
+                                            <EasingDoubleKeyFrame KeyTime="0:0:0.1"
+                                                                  Value="1" />
+                                        </DoubleAnimationUsingKeyFrames>
+                                    </Storyboard>
+                                </VisualState>
+                                <VisualState x:Name="Disabled">
+                                    <Storyboard>
+                                        <DoubleAnimationUsingKeyFrames Storyboard.TargetProperty="(UIElement.Opacity)"
+                                                                       Storyboard.TargetName="contentPresenter">
+                                            <SplineDoubleKeyFrame KeyTime="0"
+                                                                  Value=".55" />
+                                        </DoubleAnimationUsingKeyFrames>
+                                        <DoubleAnimationUsingKeyFrames Storyboard.TargetProperty="(UIElement.Opacity)"
+                                                                       Storyboard.TargetName="DisabledVisualElement">
+                                            <SplineDoubleKeyFrame KeyTime="0"
+                                                                  Value="0.55" />
+                                        </DoubleAnimationUsingKeyFrames>
+                                    </Storyboard>
+                                </VisualState>
+                            </VisualStateGroup>
+                            <VisualStateGroup x:Name="CheckStates">
+                                <VisualState x:Name="Checked">
+                                    <Storyboard>
+                                        <DoubleAnimationUsingKeyFrames Storyboard.TargetProperty="(UIElement.Opacity)"
+                                                                       Storyboard.TargetName="CheckIcon">
+                                            <SplineDoubleKeyFrame KeyTime="0"
+                                                                  Value="1" />
+                                        </DoubleAnimationUsingKeyFrames>
+                                    </Storyboard>
+                                </VisualState>
+                                <VisualState x:Name="Unchecked" />
+                                <VisualState x:Name="Indeterminate">
+                                    <Storyboard>
+                                        <DoubleAnimationUsingKeyFrames Storyboard.TargetProperty="(UIElement.Opacity)"
+                                                                       Storyboard.TargetName="IndeterminateIcon">
+                                            <SplineDoubleKeyFrame KeyTime="0"
+                                                                  Value="1" />
+                                        </DoubleAnimationUsingKeyFrames>
+                                    </Storyboard>
+                                </VisualState>
+                            </VisualStateGroup>
+                            <VisualStateGroup x:Name="FocusStates">
+                                <VisualState x:Name="Focused">
+                                    <Storyboard />
+                                </VisualState>
+                                <VisualState x:Name="Unfocused" />
+                            </VisualStateGroup>
+                            <VisualStateGroup x:Name="ValidationStates">
+                                <VisualState x:Name="Valid" />
+                                <VisualState x:Name="InvalidUnfocused">
+                                    <Storyboard>
+                                        <ObjectAnimationUsingKeyFrames Storyboard.TargetProperty="Visibility"
+                                                                       Storyboard.TargetName="ValidationErrorElement">
+                                            <DiscreteObjectKeyFrame KeyTime="0">
+                                                <DiscreteObjectKeyFrame.Value>
+                                                    <Visibility>Visible</Visibility>
+                                                </DiscreteObjectKeyFrame.Value>
+                                            </DiscreteObjectKeyFrame>
+                                        </ObjectAnimationUsingKeyFrames>
+                                    </Storyboard>
+                                </VisualState>
+                                <VisualState x:Name="InvalidFocused">
+                                    <Storyboard>
+                                        <ObjectAnimationUsingKeyFrames Storyboard.TargetProperty="Visibility"
+                                                                       Storyboard.TargetName="ValidationErrorElement">
+                                            <DiscreteObjectKeyFrame KeyTime="0">
+                                                <DiscreteObjectKeyFrame.Value>
+                                                    <Visibility>Visible</Visibility>
+                                                </DiscreteObjectKeyFrame.Value>
+                                            </DiscreteObjectKeyFrame>
+                                        </ObjectAnimationUsingKeyFrames>
+                                        <ObjectAnimationUsingKeyFrames Storyboard.TargetProperty="IsOpen"
+                                                                       Storyboard.TargetName="validationTooltip">
+                                            <DiscreteObjectKeyFrame KeyTime="0">
+                                                <DiscreteObjectKeyFrame.Value>
+                                                    <System:Boolean>True</System:Boolean>
+                                                </DiscreteObjectKeyFrame.Value>
+                                            </DiscreteObjectKeyFrame>
+                                        </ObjectAnimationUsingKeyFrames>
+                                    </Storyboard>
+                                </VisualState>
+                            </VisualStateGroup>
+                        </VisualStateManager.VisualStateGroups>
+                        <Grid.ColumnDefinitions>
+                            <ColumnDefinition Width="16" />
+                            <ColumnDefinition Width="*" />
+                        </Grid.ColumnDefinitions>
+                        <Grid HorizontalAlignment="Left"
+                              VerticalAlignment="Top">
+                            <Grid x:Name="grid"
+                                  Height="14"
+                                  Width="14"
+                                  Opacity="0.7">
+                                <Rectangle x:Name="Background"
+                                           Fill="{TemplateBinding Background}"
+                                           Stroke="{TemplateBinding BorderBrush}"
+                                           StrokeThickness="{TemplateBinding BorderThickness}" />
+                                <Rectangle x:Name="MouseOverRectangle"
+                                           Stroke="{DynamicResource CheckBoxMouseOverBrush}"
+                                           Opacity="0" />
+                                <Rectangle x:Name="PressedRectangle"
+                                           Stroke="{DynamicResource BlackBrush}"
+                                           Opacity="0" />
+                                <Path Opacity="0"
+                                      x:Name="CheckIcon"
+                                      Data="M49.4375,110.4375 L51.4995,112.812 L56.3745,107.24883"
+                                      HorizontalAlignment="Center"
+                                      Height="7.6"
+                                      Stretch="Fill"
+                                      Stroke="{DynamicResource BlackBrush}"
+                                      UseLayoutRounding="False"
+                                      VerticalAlignment="Center"
+                                      Width="8.9"
+                                      StrokeStartLineCap="Triangle"
+                                      StrokeEndLineCap="Triangle"
+                                      StrokeThickness="2" />
+                                <Rectangle x:Name="IndeterminateIcon"
+                                           Height="8"
+                                           Width="8"
+                                           Opacity="0">
+                                    <Rectangle.Fill>
+                                        <SolidColorBrush Color="{DynamicResource Gray3}" />
+                                    </Rectangle.Fill>
+                                </Rectangle>
+                                <Rectangle x:Name="DisabledVisualElement"
+                                           Fill="{DynamicResource DisabledWhiteColorBrush}"
+                                           Opacity="0"
+                                           RadiusY="1"
+                                           RadiusX="1" />
+                            </Grid>
+                            <Border x:Name="ValidationErrorElement"
+                                    BorderBrush="{DynamicResource ControlsValidationBrush}"
+                                    BorderThickness="1"
+                                    CornerRadius="1"
+                                    Margin="1"
+                                    ToolTipService.PlacementTarget="{Binding RelativeSource={RelativeSource TemplatedParent}}"
+                                    Visibility="Collapsed">
+                                <ToolTipService.ToolTip>
+                                    <ToolTip x:Name="validationTooltip"
+                                             DataContext="{Binding RelativeSource={RelativeSource TemplatedParent}}"
+                                             Placement="Right"
+                                             PlacementTarget="{Binding RelativeSource={RelativeSource TemplatedParent}}"
+                                             Template="{DynamicResource ValidationToolTipTemplate}">
+                                        <ToolTip.Triggers>
+                                            <EventTrigger RoutedEvent="Canvas.Loaded">
+                                                <BeginStoryboard>
+                                                    <Storyboard>
+                                                        <ObjectAnimationUsingKeyFrames Storyboard.TargetProperty="IsHitTestVisible"
+                                                                                       Storyboard.TargetName="validationTooltip">
+                                                            <DiscreteObjectKeyFrame KeyTime="0">
+                                                                <DiscreteObjectKeyFrame.Value>
+                                                                    <System:Boolean>true</System:Boolean>
+                                                                </DiscreteObjectKeyFrame.Value>
+                                                            </DiscreteObjectKeyFrame>
+                                                        </ObjectAnimationUsingKeyFrames>
+                                                    </Storyboard>
+                                                </BeginStoryboard>
+                                            </EventTrigger>
+                                        </ToolTip.Triggers>
+                                    </ToolTip>
+                                </ToolTipService.ToolTip>
+                                <Grid Background="Transparent"
+                                      HorizontalAlignment="Right"
+                                      Height="10"
+                                      Margin="0,-4,-4,0"
+                                      VerticalAlignment="Top"
+                                      Width="10">
+                                    <Path Data="M 1,0 L5,0 A 2,2 90 0 1 7,2 L7,6 z"
+                                          Fill="{DynamicResource ValidationBrush5}"
+                                          Margin="0,3,0,0" />
+                                    <Path Data="M 0,0 L2,0 L 7,5 L7,7"
+                                          Fill="{DynamicResource WhiteColorBrush}"
+                                          Margin="0,3,0,0" />
+                                </Grid>
+                            </Border>
+                        </Grid>
+                        <ContentControl Grid.Column="1">
+                            <ContentControl.Foreground>
+                                <SolidColorBrush x:Name="ContentPresenterWrapperColor"
+                                                 Color="{DynamicResource BlackColor}" />
+                            </ContentControl.Foreground>
+                            <ContentPresenter x:Name="contentPresenter"
+                                              ContentTemplate="{TemplateBinding ContentTemplate}"
+                                              Content="{TemplateBinding Content}"
+                                              HorizontalAlignment="{TemplateBinding HorizontalContentAlignment}"
+                                              Margin="{TemplateBinding Padding}"
+                                              VerticalAlignment="{TemplateBinding VerticalContentAlignment}" />
+                        </ContentControl>
+                    </Grid>
+                </ControlTemplate>
+            </Setter.Value>
+        </Setter>
+    </Style>
+
+    <!--RadioButton Style-->
+    <Style TargetType="RadioButton">
+        <Setter Property="FontFamily" Value="{DynamicResource ContentFontFamily}" />
+        <Setter Property="FontSize" Value="{DynamicResource ContentFontSize}" />
+        <Setter Property="Background" Value="{DynamicResource CheckBoxBackgroundBrush}" />
+        <Setter Property="Foreground" Value="{DynamicResource TextBrush}" />
+        <Setter Property="HorizontalContentAlignment" Value="Left" />
+        <Setter Property="VerticalContentAlignment" Value="Top" />
+        <Setter Property="Padding" Value="4,1,0,0" />
+        <Setter Property="BorderThickness" Value="1" />
+        <Setter Property="BorderBrush" Value="{DynamicResource CheckBoxBrush}" />
+        <Setter Property="Template">
+            <Setter.Value>
+                <ControlTemplate TargetType="RadioButton">
+                    <Grid>
+                        <Grid.ColumnDefinitions>
+                            <ColumnDefinition Width="16" />
+                            <ColumnDefinition Width="*" />
+                        </Grid.ColumnDefinitions>
+                        <Grid HorizontalAlignment="Left"
+                              VerticalAlignment="Center">
+                            <Grid x:Name="grid" Height="15" Width="15" Opacity="0.7">
+                                <Ellipse x:Name="Background" Fill="{TemplateBinding Background}" Stroke="{TemplateBinding BorderBrush}" Margin="1" StrokeThickness="{TemplateBinding BorderThickness}" />
+                                <Ellipse x:Name="MouseOverEllipse" Stroke="{DynamicResource CheckBoxMouseOverBrush}" Margin="1" Opacity="0" />
+                                <Ellipse x:Name="PressedEllipse" Stroke="{DynamicResource BlackBrush}" Margin="1" Opacity="0" Fill="{DynamicResource BlackBrush}" />
+                                <Ellipse x:Name="CheckIcon" Fill="{DynamicResource BlackBrush}" Height="7" Opacity="0" Width="7" />
+                                <Ellipse x:Name="DisabledVisualElement" Fill="{DynamicResource DisabledWhiteColorBrush}" Opacity="0" />
+                                <Grid x:Name="ValidationErrorElement" ToolTipService.PlacementTarget="{Binding RelativeSource={RelativeSource TemplatedParent}}" Visibility="Collapsed">
+                                    <ToolTipService.ToolTip>
+                                        <ToolTip x:Name="validationTooltip"
+                                                 DataContext="{Binding RelativeSource={RelativeSource TemplatedParent}}"
+                                                 Placement="Right"
+                                                 PlacementTarget="{Binding RelativeSource={RelativeSource TemplatedParent}}"
+                                                 Template="{DynamicResource ValidationToolTipTemplate}">
+                                            <ToolTip.Triggers>
+                                                <EventTrigger RoutedEvent="Canvas.Loaded">
+                                                    <BeginStoryboard>
+                                                        <Storyboard>
+                                                            <ObjectAnimationUsingKeyFrames Storyboard.TargetProperty="IsHitTestVisible" Storyboard.TargetName="validationTooltip">
+                                                                <DiscreteObjectKeyFrame KeyTime="0">
+                                                                    <DiscreteObjectKeyFrame.Value>
+                                                                        <System:Boolean>true</System:Boolean>
+                                                                    </DiscreteObjectKeyFrame.Value>
+                                                                </DiscreteObjectKeyFrame>
+                                                            </ObjectAnimationUsingKeyFrames>
+                                                        </Storyboard>
+                                                    </BeginStoryboard>
+                                                </EventTrigger>
+                                            </ToolTip.Triggers>
+                                        </ToolTip>
+                                    </ToolTipService.ToolTip>
+                                    <Ellipse Height="14" Stroke="{DynamicResource ControlsValidationBrush}" StrokeThickness="1" Width="14" />
+                                    <Ellipse Fill="{DynamicResource ControlsValidationBrush}" HorizontalAlignment="Right" Height="4" Margin="0,-2,-1,0" VerticalAlignment="Top" Width="4" />
+                                    <Ellipse Fill="Transparent" HorizontalAlignment="Right" Height="10" Margin="0,-5,-4,0" VerticalAlignment="Top" Width="10" />
+                                </Grid>
+                            </Grid>
+                        </Grid>
+                        <ContentControl Grid.Column="1">
+                            <ContentControl.Foreground>
+                                <SolidColorBrush x:Name="ContentPresenterWrapperColor" Color="{DynamicResource BlackColor}" />
+                            </ContentControl.Foreground>
+                            <ContentPresenter x:Name="contentPresenter"
+                                              ContentTemplate="{TemplateBinding ContentTemplate}"
+                                              Content="{TemplateBinding Content}"
+                                              HorizontalAlignment="{TemplateBinding HorizontalContentAlignment}"
+                                              Margin="{TemplateBinding Padding}"
+                                              VerticalAlignment="{TemplateBinding VerticalContentAlignment}" />
+                        </ContentControl>
+                    </Grid>
+                    <ControlTemplate.Triggers>
+                        <Trigger Property="RadioButton.IsChecked"  Value="true">
+                            <Setter TargetName="CheckIcon" Property="Opacity" Value="1" />
+                        </Trigger>
+                        <Trigger Property="RadioButton.IsPressed"  Value="true">
+                            <Setter TargetName="PressedEllipse" Property="Opacity" Value="1" />
+                        </Trigger>
+                        <Trigger Property="UIElement.IsMouseOver"  Value="true">
+                            <Setter TargetName="MouseOverEllipse" Property="Opacity" Value="1" />
+                            <Setter TargetName="grid" Property="Opacity" Value="1" />
+                        </Trigger>
+
+                        <MultiTrigger>
+                            <MultiTrigger.Conditions>
+                                <Condition Property="RadioButton.IsChecked" Value="true"/>
+                                <Condition Property="RadioButton.IsPressed" Value="true"/>
+                            </MultiTrigger.Conditions>
+                            <Setter TargetName="CheckIcon" Property="Ellipse.Fill" Value="{DynamicResource WhiteBrush}" />
+                        </MultiTrigger>
+                        <Trigger Property="UIElement.IsEnabled"  Value="false">
+                            <Setter TargetName="contentPresenter" Property="Opacity" Value="0.55" />
+                            <Setter TargetName="grid" Property="Opacity" Value="0.55" />
+                        </Trigger>
+                    </ControlTemplate.Triggers>
+                        
+                </ControlTemplate>
+            </Setter.Value>
+        </Setter>
+    </Style>
+
+    <!--TextBox Style-->
+    <Style TargetType="{x:Type TextBox}">
+        <Setter Property="FontFamily"
+                Value="{DynamicResource ContentFontFamily}" />
+        <Setter Property="FontSize"
+                Value="{DynamicResource ContentFontSize}" />
+        <Setter Property="BorderThickness"
+                Value="1" />
+        <Setter Property="MinHeight"
+                Value="26" />
+        <Setter Property="Background"
+                Value="{DynamicResource ControlBackgroundBrush}" />
+        <Setter Property="Foreground"
+                Value="{DynamicResource TextBrush}" />
+        <Setter Property="Padding"
+                Value="0" />
+        <Setter Property="BorderBrush"
+                Value="{DynamicResource TextBoxBorderBrush}" />
+        <Setter Property="Template">
+            <Setter.Value>
+                <ControlTemplate TargetType="{x:Type TextBox}">
+                    <Grid>
+                        <VisualStateManager.VisualStateGroups>
+                            <VisualStateGroup x:Name="CommonStates">
+                                <VisualState x:Name="Normal" />
+                                <VisualState x:Name="MouseOver">
+                                    <Storyboard>
+                                        <DoubleAnimation Duration="0"
+                                                         To="1"
+                                                         Storyboard.TargetProperty="(UIElement.Opacity)"
+                                                         Storyboard.TargetName="FocusRectangle" />
+                                    </Storyboard>
+                                </VisualState>
+                                <VisualState x:Name="Disabled">
+                                    <Storyboard>
+                                        <DoubleAnimationUsingKeyFrames Storyboard.TargetProperty="Opacity"
+                                                                       Storyboard.TargetName="DisabledVisualElement">
+                                            <SplineDoubleKeyFrame KeyTime="0"
+                                                                  Value="1" />
+                                        </DoubleAnimationUsingKeyFrames>
+                                    </Storyboard>
+                                </VisualState>
+                                <VisualState x:Name="ReadOnly">
+                                    <Storyboard>
+                                        <DoubleAnimationUsingKeyFrames Storyboard.TargetProperty="Opacity"
+                                                                       Storyboard.TargetName="ReadOnlyVisualElement">
+                                            <SplineDoubleKeyFrame KeyTime="0"
+                                                                  Value="1" />
+                                        </DoubleAnimationUsingKeyFrames>
+                                    </Storyboard>
+                                </VisualState>
+                            </VisualStateGroup>
+                            <VisualStateGroup x:Name="FocusStates">
+                                <VisualState x:Name="Focused">
+                                    <Storyboard>
+                                        <DoubleAnimation Duration="0"
+                                                         To="1"
+                                                         Storyboard.TargetProperty="(UIElement.Opacity)"
+                                                         Storyboard.TargetName="FocusRectangle" />
+                                        <DoubleAnimation Duration="0"
+                                                         To="1"
+                                                         Storyboard.TargetProperty="(UIElement.Opacity)"
+                                                         Storyboard.TargetName="FocusInnerRectangle" />
+                                    </Storyboard>
+                                </VisualState>
+                                <VisualState x:Name="Unfocused">
+                                    <Storyboard />
+                                </VisualState>
+                            </VisualStateGroup>
+                            <VisualStateGroup x:Name="ValidationStates">
+                                <VisualState x:Name="Valid" />
+                                <VisualState x:Name="InvalidUnfocused">
+                                    <Storyboard>
+                                        <ObjectAnimationUsingKeyFrames Storyboard.TargetProperty="Visibility"
+                                                                       Storyboard.TargetName="ValidationErrorElement">
+                                            <DiscreteObjectKeyFrame KeyTime="0">
+                                                <DiscreteObjectKeyFrame.Value>
+                                                    <Visibility>Visible</Visibility>
+                                                </DiscreteObjectKeyFrame.Value>
+                                            </DiscreteObjectKeyFrame>
+                                        </ObjectAnimationUsingKeyFrames>
+                                    </Storyboard>
+                                </VisualState>
+                                <VisualState x:Name="InvalidFocused">
+                                    <Storyboard>
+                                        <ObjectAnimationUsingKeyFrames Storyboard.TargetProperty="Visibility"
+                                                                       Storyboard.TargetName="ValidationErrorElement">
+                                            <DiscreteObjectKeyFrame KeyTime="0">
+                                                <DiscreteObjectKeyFrame.Value>
+                                                    <Visibility>Visible</Visibility>
+                                                </DiscreteObjectKeyFrame.Value>
+                                            </DiscreteObjectKeyFrame>
+                                        </ObjectAnimationUsingKeyFrames>
+                                        <ObjectAnimationUsingKeyFrames Storyboard.TargetProperty="IsOpen"
+                                                                       Storyboard.TargetName="validationTooltip">
+                                            <DiscreteObjectKeyFrame KeyTime="0">
+                                                <DiscreteObjectKeyFrame.Value>
+                                                    <System:Boolean>True</System:Boolean>
+                                                </DiscreteObjectKeyFrame.Value>
+                                            </DiscreteObjectKeyFrame>
+                                        </ObjectAnimationUsingKeyFrames>
+                                    </Storyboard>
+                                </VisualState>
+                            </VisualStateGroup>
+                        </VisualStateManager.VisualStateGroups>
+                        <Rectangle x:Name="Base"
+                                   Stroke="{TemplateBinding BorderBrush}"
+                                   StrokeThickness="{TemplateBinding BorderThickness}"
+                                   Opacity="1"
+                                   Fill="{TemplateBinding Background}" />
+                        <Rectangle x:Name="FocusRectangle"
+                                   StrokeThickness="{TemplateBinding BorderThickness}"
+                                   Opacity="0"
+                                   Stroke="{DynamicResource TextBoxMouseOverBorderBrush}" />
+                        <Rectangle x:Name="FocusInnerRectangle"
+                                   StrokeThickness="{TemplateBinding BorderThickness}"
+                                   Opacity="0"
+                                   Margin="1"
+                                   Stroke="{DynamicResource TextBoxMouseOverInnerBorderBrush}" />
+                        <Grid Margin="2">
+                            <Border x:Name="ReadOnlyVisualElement"
+                                    Background="{x:Null}"
+                                    Opacity="0" />
+                            <Grid>
+                                <ScrollViewer x:Name="PART_ContentHost"
+                                              BorderThickness="0"
+                                              IsTabStop="False"
+                                              Margin="2"
+                                              VerticalAlignment="Stretch"
+                                              Background="{x:Null}" />
+                            </Grid>
+                        </Grid>
+                        <Rectangle x:Name="DisabledVisualElement"
+                                   Stroke="{DynamicResource ControlsDisabledBrush}"
+                                   StrokeThickness="{TemplateBinding BorderThickness}"
+                                   Fill="{DynamicResource ControlsDisabledBrush}"
+                                   IsHitTestVisible="False"
+                                   Opacity="0" />
+                        <Border x:Name="ValidationErrorElement"
+                                BorderBrush="{DynamicResource ControlsValidationBrush}"
+                                BorderThickness="1"
+                                Visibility="Collapsed">
+                            <ToolTipService.ToolTip>
+                                <ToolTip x:Name="validationTooltip"
+                                         DataContext="{Binding RelativeSource={RelativeSource TemplatedParent}}"
+                                         Placement="Right"
+                                         PlacementTarget="{Binding RelativeSource={RelativeSource TemplatedParent}}"
+                                         Template="{DynamicResource ValidationToolTipTemplate}">
+                                    <ToolTip.Triggers>
+                                        <EventTrigger RoutedEvent="Canvas.Loaded">
+                                            <BeginStoryboard>
+                                                <Storyboard>
+                                                    <ObjectAnimationUsingKeyFrames Storyboard.TargetProperty="IsHitTestVisible"
+                                                                                   Storyboard.TargetName="validationTooltip">
+                                                        <DiscreteObjectKeyFrame KeyTime="0">
+                                                            <DiscreteObjectKeyFrame.Value>
+                                                                <System:Boolean>true</System:Boolean>
+                                                            </DiscreteObjectKeyFrame.Value>
+                                                        </DiscreteObjectKeyFrame>
+                                                    </ObjectAnimationUsingKeyFrames>
+                                                </Storyboard>
+                                            </BeginStoryboard>
+                                        </EventTrigger>
+                                    </ToolTip.Triggers>
+                                </ToolTip>
+                            </ToolTipService.ToolTip>
+                            <Grid Background="Transparent"
+                                  HorizontalAlignment="Right"
+                                  Height="12"
+                                  Margin="1,-4,-4,0"
+                                  VerticalAlignment="Top"
+                                  Width="12">
+                                <Path Data="M 1,0 L6,0 A 2,2 90 0 1 8,2 L8,7 z"
+                                      Fill="{DynamicResource ValidationBrush5}"
+                                      Margin="1,3,0,0" />
+                                <Path Data="M 0,0 L2,0 L 8,6 L8,8"
+                                      Fill="{DynamicResource WhiteColorBrush}"
+                                      Margin="1,3,0,0" />
+                            </Grid>
+                        </Border>
+                    </Grid>
+                </ControlTemplate>
+            </Setter.Value>
+        </Setter>
+    </Style>
+
+    <!--ComboBox Style-->
+    <Style TargetType="{x:Type ComboBox}">
+        <Setter Property="MinHeight"
+                Value="26" />
+        <Setter Property="Foreground"
+                Value="{DynamicResource TextBrush}" />
+        <Setter Property="Background">
+            <Setter.Value>
+                <SolidColorBrush Color="{DynamicResource Gray7}" />
+            </Setter.Value>
+        </Setter>
+        <Setter Property="HorizontalContentAlignment"
+                Value="Left" />
+        <Setter Property="VerticalContentAlignment"
+                Value="Center" />
+        <Setter Property="BorderThickness"
+                Value="1" />
+        <Setter Property="ScrollViewer.HorizontalScrollBarVisibility"
+                Value="Auto" />
+        <Setter Property="ScrollViewer.VerticalScrollBarVisibility"
+                Value="Auto" />
+        <Setter Property="BorderBrush"
+                Value="{DynamicResource TextBoxBorderBrush}" />
+        
+        <Setter Property="Template">
+            <Setter.Value>
+                <ControlTemplate TargetType="{x:Type ComboBox}">
+                    <Grid>
+                        <Grid.Resources>
+                            <Style x:Key="comboToggleStyle"
+                                   TargetType="{x:Type ToggleButton}">
+                                <Setter Property="Foreground"
+                                        Value="{DynamicResource TextBrush}" />
+                                <Setter Property="Background"
+                                        Value="{DynamicResource GrayBrush7}" />
+                                <Setter Property="BorderBrush"
+                                        Value="{DynamicResource TextBoxBorderBrush}" />
+                                <Setter Property="BorderThickness"
+                                        Value="1" />
+                                <Setter Property="Padding"
+                                        Value="3" />
+                                <Setter Property="Template">
+                                    <Setter.Value>
+                                        <ControlTemplate TargetType="{x:Type ToggleButton}">
+                                            <Grid>
+                                                <VisualStateManager.VisualStateGroups>
+                                                    <VisualStateGroup x:Name="CommonStates">
+                                                        <VisualState x:Name="Normal" />
+                                                        <VisualState x:Name="MouseOver">
+                                                            <Storyboard>
+                                                                <DoubleAnimationUsingKeyFrames Storyboard.TargetProperty="(UIElement.Opacity)"
+                                                                                               Storyboard.TargetName="MouseOverBorder">
+                                                                    <EasingDoubleKeyFrame KeyTime="0"
+                                                                                          Value="1" />
+                                                                </DoubleAnimationUsingKeyFrames>
+                                                            </Storyboard>
+                                                        </VisualState>
+                                                        <VisualState x:Name="Pressed">
+                                                            <Storyboard>
+                                                                <DoubleAnimationUsingKeyFrames Storyboard.TargetProperty="(UIElement.Opacity)"
+                                                                                               Storyboard.TargetName="PressedBorder">
+                                                                    <EasingDoubleKeyFrame KeyTime="0"
+                                                                                          Value="1" />
+                                                                </DoubleAnimationUsingKeyFrames>
+                                                            </Storyboard>
+                                                        </VisualState>
+                                                        <VisualState x:Name="Disabled" />
+                                                    </VisualStateGroup>
+                                                    <VisualStateGroup x:Name="CheckStates">
+                                                        <VisualState x:Name="Checked">
+                                                            <Storyboard>
+                                                                <DoubleAnimationUsingKeyFrames Storyboard.TargetProperty="(UIElement.Opacity)"
+                                                                                               Storyboard.TargetName="CheckedRectangle">
+                                                                    <EasingDoubleKeyFrame KeyTime="0:0:0.1"
+                                                                                          Value="1" />
+                                                                </DoubleAnimationUsingKeyFrames>
+                                                            </Storyboard>
+                                                        </VisualState>
+                                                        <VisualState x:Name="Unchecked" />
+                                                    </VisualStateGroup>
+                                                    <VisualStateGroup x:Name="FocusStates">
+                                                        <VisualState x:Name="Focused">
+                                                            <Storyboard>
+                                                                <DoubleAnimationUsingKeyFrames Storyboard.TargetProperty="(UIElement.Opacity)"
+                                                                                               Storyboard.TargetName="FocusRectangle">
+                                                                    <EasingDoubleKeyFrame KeyTime="0"
+                                                                                          Value="1" />
+                                                                </DoubleAnimationUsingKeyFrames>
+                                                            </Storyboard>
+                                                        </VisualState>
+                                                        <VisualState x:Name="Unfocused" />
+                                                    </VisualStateGroup>
+                                                </VisualStateManager.VisualStateGroups>
+                                                <Border x:Name="Background"
+                                                        BorderBrush="{TemplateBinding BorderBrush}"
+                                                        BorderThickness="{TemplateBinding BorderThickness}"
+                                                        Background="{TemplateBinding Background}" />
+                                                <Rectangle x:Name="DisabledVisualElement"
+                                                           Fill="{DynamicResource WhiteBrush}"
+                                                           IsHitTestVisible="false"
+                                                           Opacity="0" />
+                                                <Border x:Name="MouseOverBorder"
+                                                        Background="{DynamicResource GrayBrush8}"
+                                                        BorderThickness="{TemplateBinding BorderThickness}"
+                                                        Opacity="0" />
+                                                <Border x:Name="PressedBorder"
+                                                        Background="{DynamicResource GrayBrush5}"
+                                                        BorderThickness="{TemplateBinding BorderThickness}"
+                                                        Opacity="0" />
+                                                <Rectangle x:Name="FocusRectangle"
+                                                           Stroke="{DynamicResource TextBoxMouseOverInnerBorderBrush}"
+                                                           Opacity="0" />
+                                                <Rectangle x:Name="CheckedRectangle"
+                                                           StrokeThickness="{TemplateBinding BorderThickness}"
+                                                           Opacity="0"
+                                                           Stroke="{DynamicResource TextBoxMouseOverBorderBrush}" />
+                                                <Rectangle x:Name="FocusVisualElement"
+                                                           IsHitTestVisible="false"
+                                                           Margin="1"
+                                                           Stroke="{DynamicResource HighlightBrush}"
+                                                           StrokeThickness="1"
+                                                           Visibility="Collapsed" />
+
+                                                <ContentPresenter HorizontalAlignment="{TemplateBinding HorizontalContentAlignment}"
+                                                                  IsHitTestVisible="false"
+                                                                  Margin="{TemplateBinding Padding}"
+                                                                  SnapsToDevicePixels="{TemplateBinding SnapsToDevicePixels}"
+                                                                  VerticalAlignment="{TemplateBinding VerticalContentAlignment}" />
+                                            </Grid>
+                                        </ControlTemplate>
+                                    </Setter.Value>
+                                </Setter>
+                            </Style>
+                        </Grid.Resources>
+                        <VisualStateManager.VisualStateGroups>
+                            <VisualStateGroup x:Name="CommonStates">
+                                <VisualState x:Name="Normal" />
+                                <VisualState x:Name="MouseOver" />
+                                <VisualState x:Name="Disabled">
+                                    <Storyboard>
+                                        <DoubleAnimationUsingKeyFrames Storyboard.TargetProperty="(UIElement.Opacity)"
+                                                                       Storyboard.TargetName="DisabledVisualElement">
+                                            <SplineDoubleKeyFrame KeyTime="00:00:00"
+                                                                  Value="0.45" />
+                                        </DoubleAnimationUsingKeyFrames>
+                                    </Storyboard>
+                                </VisualState>
+                            </VisualStateGroup>
+                            <VisualStateGroup x:Name="FocusStates">
+                                <VisualState x:Name="Focused">
+                                    <Storyboard>
+                                        <DoubleAnimationUsingKeyFrames Storyboard.TargetProperty="(UIElement.Opacity)"
+                                                                       Storyboard.TargetName="FocusRectangle">
+                                            <EasingDoubleKeyFrame KeyTime="0"
+                                                                  Value="1" />
+                                        </DoubleAnimationUsingKeyFrames>
+                                    </Storyboard>
+                                </VisualState>
+                                <VisualState x:Name="Unfocused" />
+                                <VisualState x:Name="FocusedDropDown">
+                                    <Storyboard>
+                                        <ObjectAnimationUsingKeyFrames Duration="00:00:00"
+                                                                       Storyboard.TargetProperty="(UIElement.Visibility)"
+                                                                       Storyboard.TargetName="PopupBorder">
+                                            <DiscreteObjectKeyFrame KeyTime="00:00:00">
+                                                <DiscreteObjectKeyFrame.Value>
+                                                    <Visibility>Visible</Visibility>
+                                                </DiscreteObjectKeyFrame.Value>
+                                            </DiscreteObjectKeyFrame>
+                                        </ObjectAnimationUsingKeyFrames>
+                                    </Storyboard>
+                                </VisualState>
+                            </VisualStateGroup>
+                            <VisualStateGroup x:Name="ValidationStates">
+                                <VisualState x:Name="Valid" />
+                                <VisualState x:Name="InvalidUnfocused">
+                                    <Storyboard>
+                                        <ObjectAnimationUsingKeyFrames Storyboard.TargetProperty="Visibility"
+                                                                       Storyboard.TargetName="ValidationErrorElement">
+                                            <DiscreteObjectKeyFrame KeyTime="0">
+                                                <DiscreteObjectKeyFrame.Value>
+                                                    <Visibility>Visible</Visibility>
+                                                </DiscreteObjectKeyFrame.Value>
+                                            </DiscreteObjectKeyFrame>
+                                        </ObjectAnimationUsingKeyFrames>
+                                    </Storyboard>
+                                </VisualState>
+                                <VisualState x:Name="InvalidFocused">
+                                    <Storyboard>
+                                        <ObjectAnimationUsingKeyFrames Storyboard.TargetProperty="Visibility"
+                                                                       Storyboard.TargetName="ValidationErrorElement">
+                                            <DiscreteObjectKeyFrame KeyTime="0">
+                                                <DiscreteObjectKeyFrame.Value>
+                                                    <Visibility>Visible</Visibility>
+                                                </DiscreteObjectKeyFrame.Value>
+                                            </DiscreteObjectKeyFrame>
+                                        </ObjectAnimationUsingKeyFrames>
+                                        <ObjectAnimationUsingKeyFrames Storyboard.TargetProperty="IsOpen"
+                                                                       Storyboard.TargetName="validationTooltip">
+                                            <DiscreteObjectKeyFrame KeyTime="0">
+                                                <DiscreteObjectKeyFrame.Value>
+                                                    <System:Boolean>True</System:Boolean>
+                                                </DiscreteObjectKeyFrame.Value>
+                                            </DiscreteObjectKeyFrame>
+                                        </ObjectAnimationUsingKeyFrames>
+                                    </Storyboard>
+                                </VisualState>
+                            </VisualStateGroup>
+                        </VisualStateManager.VisualStateGroups>
+                        <Border x:Name="ContentPresenterBorder">
+                            <Grid>
+                                <ToggleButton x:Name="DropDownToggle"
+                                              BorderBrush="{TemplateBinding BorderBrush}"
+                                              BorderThickness="{TemplateBinding BorderThickness}"
+                                              Background="{TemplateBinding Background}"
+                                              HorizontalAlignment="Stretch"
+                                              HorizontalContentAlignment="Right"
+                                              Margin="0"
+                                              Style="{DynamicResource comboToggleStyle}"
+                                              IsChecked="{Binding IsDropDownOpen, Mode=TwoWay, RelativeSource={RelativeSource TemplatedParent}}"
+                                              VerticalAlignment="Stretch">
+                                    <Path x:Name="BtnArrow"
+                                          Data="F1 M 301.14,-189.041L 311.57,-189.041L 306.355,-182.942L 301.14,-189.041 Z "
+                                          HorizontalAlignment="Right"
+                                          Height="4"
+                                          Margin="0,0,6,0"
+                                          Stretch="Uniform"
+                                          Width="8">
+                                        <Path.Fill>
+                                            <SolidColorBrush x:Name="BtnArrowColor"
+                                                             Color="{DynamicResource Gray3}" />
+                                        </Path.Fill>
+                                    </Path>
+                                </ToggleButton>
+
+                                <Border x:Name="EditableTextBoxBorder"
+                                            Visibility="Collapsed"
+                                            BorderBrush="{TemplateBinding BorderBrush}"
+                                            BorderThickness="1,1,0,1"
+                                            Background="{DynamicResource ControlBackgroundBrush}"
+                                            HorizontalAlignment="Stretch"
+                                            Margin="0,0,23,0"
+                                            VerticalAlignment="Stretch"
+                                        >
+                                    <TextBox    x:Name="PART_EditableTextBox"
+                                                    HorizontalAlignment="Stretch" 
+                                                    Margin="{TemplateBinding Padding}" 
+                                                    SnapsToDevicePixels="{TemplateBinding SnapsToDevicePixels}" 
+                                                    VerticalAlignment="{TemplateBinding VerticalContentAlignment}"
+                                                    Style="{x:Null}"
+                                                    BorderThickness="0"
+                                                    Foreground="{TemplateBinding Foreground}"
+                                                    Focusable="True"
+                                                    IsReadOnly="{TemplateBinding IsReadOnly}" 
+                                    />
+                                </Border>
+                                <Grid Margin="4 0 16 0">
+                                    <ContentPresenter x:Name="ContentSite" ContentTemplate="{TemplateBinding SelectionBoxItemTemplate}" ContentTemplateSelector="{TemplateBinding ItemTemplateSelector}" Content="{TemplateBinding SelectionBoxItem}" ContentStringFormat="{TemplateBinding SelectionBoxItemStringFormat}" HorizontalAlignment="{TemplateBinding HorizontalContentAlignment}" IsHitTestVisible="false" Margin="{TemplateBinding Padding}" SnapsToDevicePixels="{TemplateBinding SnapsToDevicePixels}" VerticalAlignment="{TemplateBinding VerticalContentAlignment}"/>
+                                </Grid>
+                            </Grid>
+                        </Border>
+                        <Rectangle x:Name="FocusRectangle"
+                                   Stroke="{DynamicResource TextBoxMouseOverInnerBorderBrush}"
+                                   Opacity="0" />
+                        <Rectangle x:Name="DisabledVisualElement"
+                                   Fill="{DynamicResource DisabledWhiteColorBrush}"
+                                   IsHitTestVisible="false"
+                                   Opacity="0" />
+                        <Border x:Name="ValidationErrorElement"
+                                BorderBrush="{DynamicResource ControlsValidationBrush}"
+                                BorderThickness="1"
+                                Visibility="Collapsed">
+                            <ToolTipService.ToolTip>
+                                <ToolTip x:Name="validationTooltip"
+                                         DataContext="{Binding RelativeSource={RelativeSource TemplatedParent}}"
+                                         Placement="Right"
+                                         PlacementTarget="{Binding RelativeSource={RelativeSource TemplatedParent}}"
+                                         Template="{DynamicResource ValidationToolTipTemplate}">
+                                    <ToolTip.Triggers>
+                                        <EventTrigger RoutedEvent="Canvas.Loaded">
+                                            <BeginStoryboard>
+                                                <Storyboard>
+                                                    <ObjectAnimationUsingKeyFrames Storyboard.TargetProperty="IsHitTestVisible"
+                                                                                   Storyboard.TargetName="validationTooltip">
+                                                        <DiscreteObjectKeyFrame KeyTime="0">
+                                                            <DiscreteObjectKeyFrame.Value>
+                                                                <System:Boolean>true</System:Boolean>
+                                                            </DiscreteObjectKeyFrame.Value>
+                                                        </DiscreteObjectKeyFrame>
+                                                    </ObjectAnimationUsingKeyFrames>
+                                                </Storyboard>
+                                            </BeginStoryboard>
+                                        </EventTrigger>
+                                    </ToolTip.Triggers>
+                                </ToolTip>
+                            </ToolTipService.ToolTip>
+                            <Grid Background="Transparent"
+                                  HorizontalAlignment="Right"
+                                  Height="12"
+                                  Margin="1,-4,-4,0"
+                                  VerticalAlignment="Top"
+                                  Width="12">
+                                <Path Data="M 1,0 L6,0 A 2,2 90 0 1 8,2 L8,7 z"
+                                      Fill="{DynamicResource ValidationBrush5}"
+                                      Margin="1,3,0,0" />
+                                <Path Data="M 0,0 L2,0 L 8,6 L8,8"
+                                      Fill="{DynamicResource WhiteColorBrush}"
+                                      Margin="1,3,0,0" />
+                            </Grid>
+                        </Border>
+                        <Popup x:Name="PART_Popup"
+                               IsOpen="{Binding IsDropDownOpen, RelativeSource={RelativeSource TemplatedParent}}"
+                               PopupAnimation="{DynamicResource {x:Static SystemParameters.ComboBoxPopupAnimationKey}}"
+                               Width="{Binding ActualWidth, RelativeSource={RelativeSource TemplatedParent}}"
+                               Placement="Bottom">
+                            <Border x:Name="PopupBorder"
+                                    Effect="{DynamicResource DropShadowBrush}"
+                                    BorderThickness="{TemplateBinding BorderThickness}"
+                                    HorizontalAlignment="Stretch"
+                                    Height="Auto"
+                                    BorderBrush="{DynamicResource ComboBoxPopupBrush}"
+                                    Background="{DynamicResource WhiteBrush}">
+                                <ScrollViewer x:Name="DropDownScrollViewer"
+                                              BorderThickness="0"
+                                              Margin="2"
+                                              Padding="1">
+                                    <ItemsPresenter x:Name="ItemsPresenter"
+                                                    KeyboardNavigation.DirectionalNavigation="Contained" />
+                                </ScrollViewer>
+                            </Border>
+                        </Popup>
+                    </Grid>
+                    <ControlTemplate.Triggers>
+
+                        <Trigger Property="IsEditable" Value="True">
+                            <Setter Property="IsTabStop" Value="false"/>
+                            <Setter TargetName="EditableTextBoxBorder" Property="Visibility" Value="Visible"/>
+                            <Setter TargetName="ContentSite" Property="Visibility" Value="Hidden"/>
+                            <Setter TargetName="DropDownToggle" Property="Focusable" Value="False"/>
+                            <Setter TargetName="DropDownToggle" Property="HorizontalAlignment" Value="Right" />
+                            <Setter TargetName="DropDownToggle" Property="Background" Value="Transparent" />
+                            <Setter TargetName="DropDownToggle" Property="Width" Value="23" />
+                            <Setter TargetName="DropDownToggle" Property="BorderThickness" Value="0,1,1,1" />
+                        </Trigger>
+
+                    </ControlTemplate.Triggers>
+                </ControlTemplate>
+            </Setter.Value>
+        </Setter>
+    </Style>
+
+    <!--ComboBoxItem Style-->
+    <Style TargetType="ComboBoxItem">
+        <Setter Property="Foreground"
+                Value="{DynamicResource TextBrush}" />
+        <Setter Property="Padding"
+                Value="2" />
+        <Setter Property="HorizontalContentAlignment"
+                Value="Left" />
+        <Setter Property="VerticalContentAlignment"
+                Value="Top" />
+        <Setter Property="Background"
+                Value="{DynamicResource TransparentWhiteBrush}" />
+        <Setter Property="BorderThickness"
+                Value="1" />
+        <Setter Property="Template">
+            <Setter.Value>
+                <ControlTemplate TargetType="ComboBoxItem">
+                    <Grid Background="{TemplateBinding Background}"
+                          Margin="0,0.5">
+                        <VisualStateManager.VisualStateGroups>
+                            <VisualStateGroup x:Name="CommonStates">
+                                <VisualState x:Name="Normal" />
+                                <VisualState x:Name="MouseOver">
+                                    <Storyboard>
+                                        <DoubleAnimationUsingKeyFrames Storyboard.TargetProperty="(UIElement.Opacity)"
+                                                                       Storyboard.TargetName="MouseOverRectangle">
+                                            <EasingDoubleKeyFrame KeyTime="0:0:0.1"
+                                                                  Value=".65" />
+                                        </DoubleAnimationUsingKeyFrames>
+                                    </Storyboard>
+                                </VisualState>
+                                <VisualState x:Name="Disabled">
+                                    <Storyboard>
+                                        <DoubleAnimationUsingKeyFrames Storyboard.TargetProperty="Opacity"
+                                                                       Storyboard.TargetName="contentPresenter">
+                                            <SplineDoubleKeyFrame KeyTime="0"
+                                                                  Value=".55" />
+                                        </DoubleAnimationUsingKeyFrames>
+                                    </Storyboard>
+                                </VisualState>
+                            </VisualStateGroup>
+                            <VisualStateGroup x:Name="SelectionStates">
+                                <VisualState x:Name="Unselected" />
+                                <VisualState x:Name="Selected">
+                                    <Storyboard>
+                                        <DoubleAnimationUsingKeyFrames Storyboard.TargetProperty="(UIElement.Opacity)"
+                                                                       Storyboard.TargetName="SelectedRectangle">
+                                            <EasingDoubleKeyFrame KeyTime="0:0:0.1"
+                                                                  Value="1" />
+                                        </DoubleAnimationUsingKeyFrames>
+                                    </Storyboard>
+                                </VisualState>
+                            </VisualStateGroup>
+                            <VisualStateGroup x:Name="FocusStates">
+                                <VisualState x:Name="Focused">
+                                    <Storyboard />
+                                </VisualState>
+                                <VisualState x:Name="Unfocused" />
+                            </VisualStateGroup>
+                        </VisualStateManager.VisualStateGroups>
+                        <Rectangle x:Name="SelectedRectangle"
+                                   IsHitTestVisible="False"
+                                   Opacity="0"
+                                   Fill="{DynamicResource HighlightBrush}" />
+                        <Rectangle x:Name="MouseOverRectangle"
+                                   IsHitTestVisible="False"
+                                   Opacity="0"
+                                   Fill="{DynamicResource HighlightBrush}" />
+                        <ContentControl>
+                            <ContentControl.Foreground>
+                                <SolidColorBrush x:Name="ContentPresenterWrapperColor"
+                                                 Color="{DynamicResource NormalForegroundColor}" />
+                            </ContentControl.Foreground>
+                            <ContentPresenter x:Name="contentPresenter"
+                                              Margin="{TemplateBinding Padding}"
+                                             
+                                              HorizontalAlignment="{TemplateBinding HorizontalContentAlignment}" />
+                        </ContentControl>
+                        <Rectangle x:Name="FocusVisualElement"
+                                   Stroke="{DynamicResource HighlightBrush}"
+                                   StrokeThickness="1"
+                                   Visibility="Collapsed" />
+                    </Grid>
+                </ControlTemplate>
+            </Setter.Value>
+        </Setter>
+    </Style>
+
+    <!--ProgressBar Style-->
+    <Style TargetType="ProgressBar">
+        <Setter Property="Foreground"
+                Value="{DynamicResource HighlightBrush}" />
+        <Setter Property="Background"
+                Value="{DynamicResource GrayBrush4}" />
+        <Setter Property="Maximum"
+                Value="100" />
+        <Setter Property="Height"
+                Value="10" />
+        <Setter Property="IsTabStop"
+                Value="False" />
+        <Setter Property="BorderBrush"
+                Value="{DynamicResource TextBoxBorderBrush}" />
+        <Setter Property="Template">
+            <Setter.Value>
+                <ControlTemplate TargetType="ProgressBar">
+                    <Grid x:Name="Root">
+                        <VisualStateManager.VisualStateGroups>
+                            <VisualStateGroup x:Name="CommonStates">
+                                <VisualState x:Name="Determinate" />
+                                <VisualState x:Name="Indeterminate">
+                                    <Storyboard RepeatBehavior="Forever">
+                                        <ObjectAnimationUsingKeyFrames Duration="00:00:00"
+                                                                       Storyboard.TargetProperty="(UIElement.Visibility)"
+                                                                       Storyboard.TargetName="IndeterminateRoot">
+                                            <DiscreteObjectKeyFrame KeyTime="00:00:00">
+                                                <DiscreteObjectKeyFrame.Value>
+                                                    <Visibility>Visible</Visibility>
+                                                </DiscreteObjectKeyFrame.Value>
+                                            </DiscreteObjectKeyFrame>
+                                        </ObjectAnimationUsingKeyFrames>
+                                        <ObjectAnimationUsingKeyFrames Duration="00:00:00"
+                                                                       Storyboard.TargetProperty="(UIElement.Visibility)"
+                                                                       Storyboard.TargetName="DeterminateRoot">
+                                            <DiscreteObjectKeyFrame KeyTime="00:00:00">
+                                                <DiscreteObjectKeyFrame.Value>
+                                                    <Visibility>Collapsed</Visibility>
+                                                </DiscreteObjectKeyFrame.Value>
+                                            </DiscreteObjectKeyFrame>
+                                        </ObjectAnimationUsingKeyFrames>
+                                        <DoubleAnimationUsingKeyFrames Storyboard.TargetProperty="X"
+                                                                       Storyboard.TargetName="xTransform">
+                                            <SplineDoubleKeyFrame KeyTime="0"
+                                                                  Value="0" />
+                                            <SplineDoubleKeyFrame KeyTime="00:00:.35"
+                                                                  Value="20" />
+                                        </DoubleAnimationUsingKeyFrames>
+                                    </Storyboard>
+                                </VisualState>
+                            </VisualStateGroup>
+                        </VisualStateManager.VisualStateGroups>
+                        <Border x:Name="PART_Track"
+                                BorderBrush="{TemplateBinding BorderBrush}"
+                                BorderThickness="{TemplateBinding BorderThickness}"
+                                Background="{TemplateBinding Background}" />
+                        <Grid x:Name="ProgressBarRootGrid">
+                            <Grid x:Name="IndeterminateRoot"
+                                  Visibility="Collapsed">
+                                <Rectangle x:Name="IndeterminateSolidFill"
+                                           Margin="{TemplateBinding BorderThickness}"
+                                           Opacity="1"
+                                           RenderTransformOrigin="0.5,0.5"
+                                           StrokeThickness="0"
+                                           Fill="{DynamicResource BrandingBrush}" />
+                                <Rectangle x:Name="IndeterminateGradientFill"
+                                           Margin="{TemplateBinding BorderThickness}"
+                                           Opacity="0.7"
+                                           StrokeThickness="1">
+                                    <Rectangle.Fill>
+                                        <LinearGradientBrush EndPoint="0,1"
+                                                             MappingMode="Absolute"
+                                                             SpreadMethod="Repeat"
+                                                             StartPoint="20,1">
+                                            <LinearGradientBrush.Transform>
+                                                <TransformGroup>
+                                                    <TranslateTransform X="0" x:Name="xTransform" />
+                                                    <SkewTransform AngleX="-30" />
+                                                </TransformGroup>
+                                            </LinearGradientBrush.Transform>
+                                            <GradientStop Color="{DynamicResource ProgressIndeterminateColor1}"
+                                                          Offset="0" />
+                                            <GradientStop Color="{DynamicResource ProgressIndeterminateColor2}"
+                                                          Offset="0.651" />
+                                            <GradientStop Color="{DynamicResource ProgressIndeterminateColor3}"
+                                                          Offset="0.093" />
+                                            <GradientStop Color="{DynamicResource ProgressIndeterminateColor4}"
+                                                          Offset="0.548" />
+                                        </LinearGradientBrush>
+                                    </Rectangle.Fill>
+                                </Rectangle>
+                            </Grid>
+                            <Grid x:Name="DeterminateRoot"
+                                  Margin="1">
+                                <Border x:Name="PART_Indicator"
+                                        Background="{DynamicResource BrandingBrush}"
+                                        HorizontalAlignment="Left"
+                                        Margin="-1">
+                                    <Rectangle x:Name="GradientFill"
+                                               Opacity="0.7"
+                                               Visibility="Collapsed">
+                                        <Rectangle.Fill>
+                                            <LinearGradientBrush EndPoint="0,1"
+                                                                 MappingMode="Absolute"
+                                                                 SpreadMethod="Repeat"
+                                                                 StartPoint="20,1">
+                                                <LinearGradientBrush.Transform>
+                                                    <TransformGroup>
+                                                        <TranslateTransform X="0" />
+                                                        <SkewTransform AngleX="-30" />
+                                                    </TransformGroup>
+                                                </LinearGradientBrush.Transform>
+                                                <GradientStop Color="{DynamicResource ProgressIndeterminateColor1}"
+                                                              Offset="0" />
+                                                <GradientStop Color="{DynamicResource ProgressIndeterminateColor2}"
+                                                              Offset="0.651" />
+                                                <GradientStop Color="{DynamicResource ProgressIndeterminateColor3}"
+                                                              Offset="0.093" />
+                                                <GradientStop Color="{DynamicResource ProgressIndeterminateColor4}"
+                                                              Offset="0.548" />
+                                            </LinearGradientBrush>
+                                        </Rectangle.Fill>
+                                    </Rectangle>
+                                </Border>
+                            </Grid>
+                        </Grid>
+
+                    </Grid>
+
+                    <ControlTemplate.Triggers>
+                        <Trigger Property="Orientation"
+                                 Value="Vertical">
+                            <Setter Property="LayoutTransform"
+                                    TargetName="Root">
+                                <Setter.Value>
+                                    <RotateTransform Angle="-90" />
+                                </Setter.Value>
+                            </Setter>
+                        </Trigger>
+                        <Trigger Property="IsIndeterminate"
+                                 Value="true">
+                            <Setter Property="Visibility"
+                                    TargetName="IndeterminateRoot"
+                                    Value="Visible" />
+                            <Setter Property="Visibility"
+                                    TargetName="DeterminateRoot"
+                                    Value="Collapsed" />
+                        </Trigger>
+                    </ControlTemplate.Triggers>
+                </ControlTemplate>
+            </Setter.Value>
+        </Setter>
+        <Setter Property="BorderThickness"
+                Value="1" />
+    </Style>
+
+    <!--Thumb Style-->
+    <Style x:Key="HorizontalSliderThumb"
+           TargetType="Thumb">
+        <Setter Property="Background"
+                Value="{DynamicResource GrayBrush7}" />
+        <Setter Property="BorderThickness"
+                Value="1" />
+        <Setter Property="IsTabStop"
+                Value="False" />
+        <Setter Property="Template">
+            <Setter.Value>
+                <ControlTemplate TargetType="Thumb">
+                    <Grid>
+                        <VisualStateManager.VisualStateGroups>
+                            <VisualStateGroup x:Name="CommonStates">
+                                <VisualState x:Name="Normal" />
+                                <VisualState x:Name="MouseOver">
+                                    <Storyboard>
+                                        <DoubleAnimationUsingKeyFrames Storyboard.TargetProperty="Opacity"
+                                                                       Storyboard.TargetName="DisabledVisualElement">
+                                            <SplineDoubleKeyFrame KeyTime="0"
+                                                                  Value=".55" />
+                                        </DoubleAnimationUsingKeyFrames>
+                                    </Storyboard>
+                                </VisualState>
+                                <VisualState x:Name="Pressed">
+                                    <Storyboard />
+                                </VisualState>
+                                <VisualState x:Name="Disabled">
+                                    <Storyboard>
+                                        <DoubleAnimationUsingKeyFrames Storyboard.TargetProperty="Opacity"
+                                                                       Storyboard.TargetName="DisabledVisualElement">
+                                            <SplineDoubleKeyFrame KeyTime="0"
+                                                                  Value=".55" />
+                                        </DoubleAnimationUsingKeyFrames>
+                                    </Storyboard>
+                                </VisualState>
+                            </VisualStateGroup>
+                            <VisualStateGroup x:Name="FocusStates">
+                                <VisualState x:Name="Focused" />
+                                <VisualState x:Name="Unfocused" />
+                            </VisualStateGroup>
+                        </VisualStateManager.VisualStateGroups>
+                        <Border Background="{DynamicResource BlackBrush}"
+                                BorderThickness="0,0,1,0"
+                                CornerRadius="2.5"
+                                Opacity=".55"
+                                BorderBrush="{DynamicResource ControlBackgroundBrush}" />
+                        <Rectangle x:Name="DisabledVisualElement"
+                                   Fill="{DynamicResource DisabledWhiteColorBrush}"
+                                   IsHitTestVisible="false"
+                                   Opacity=".4" />
+                    </Grid>
+                </ControlTemplate>
+            </Setter.Value>
+        </Setter>
+    </Style>
+
+    <!--VerticalSliderThumb-->
+    <Style x:Key="VerticalSliderThumb"
+           TargetType="Thumb">
+        <Setter Property="Background"
+                Value="{DynamicResource TransparentWhiteBrush}" />
+        <Setter Property="BorderThickness"
+                Value="1" />
+        <Setter Property="IsTabStop"
+                Value="False" />
+        <Setter Property="Template">
+            <Setter.Value>
+                <ControlTemplate TargetType="Thumb">
+                    <Grid>
+                        <VisualStateManager.VisualStateGroups>
+                            <VisualStateGroup x:Name="CommonStates">
+                                <VisualState x:Name="Normal" />
+                                <VisualState x:Name="MouseOver">
+                                    <Storyboard>
+                                        <DoubleAnimationUsingKeyFrames Storyboard.TargetProperty="Opacity"
+                                                                       Storyboard.TargetName="DisabledVisualElement">
+                                            <SplineDoubleKeyFrame KeyTime="0"
+                                                                  Value=".55" />
+                                        </DoubleAnimationUsingKeyFrames>
+                                    </Storyboard>
+                                </VisualState>
+                                <VisualState x:Name="Pressed">
+                                    <Storyboard />
+                                </VisualState>
+                                <VisualState x:Name="Disabled">
+                                    <Storyboard>
+                                        <DoubleAnimationUsingKeyFrames Storyboard.TargetProperty="Opacity"
+                                                                       Storyboard.TargetName="DisabledVisualElement">
+                                            <SplineDoubleKeyFrame KeyTime="0"
+                                                                  Value=".55" />
+                                        </DoubleAnimationUsingKeyFrames>
+                                    </Storyboard>
+                                </VisualState>
+                            </VisualStateGroup>
+                            <VisualStateGroup x:Name="FocusStates">
+                                <VisualState x:Name="Focused" />
+                                <VisualState x:Name="Unfocused" />
+                            </VisualStateGroup>
+                        </VisualStateManager.VisualStateGroups>
+                        <Border Background="{DynamicResource BlackBrush}"
+                                BorderThickness="0,1,0,0"
+                                CornerRadius="2.5"
+                                Opacity=".55"
+                                BorderBrush="{DynamicResource ControlBackgroundBrush}" />
+                        <Rectangle x:Name="DisabledVisualElement"
+                                   Fill="{DynamicResource DisabledWhiteColorBrush}"
+                                   IsHitTestVisible="false"
+                                   Opacity=".4" />
+                    </Grid>
+                </ControlTemplate>
+            </Setter.Value>
+        </Setter>
+    </Style>
+    <!--RepeatButtonTemplate-->
+    <ControlTemplate x:Key="RepeatButtonTemplate">
+        <Grid x:Name="Root"
+              Opacity="0" />
+    </ControlTemplate>
+    <!--HorizontalTrackLargeDecrease-->
+
+    <Style x:Key="HorizontalTrackLargeDecrease"
+           TargetType="{x:Type RepeatButton}">
+        <Setter Property="OverridesDefaultStyle"
+                Value="true" />
+        <Setter Property="IsTabStop"
+                Value="false" />
+        <Setter Property="Focusable"
+                Value="false" />
+        <Setter Property="Template">
+            <Setter.Value>
+                <ControlTemplate TargetType="{x:Type RepeatButton}">
+                    <Grid x:Name="Root"
+                          Margin="0,-1,0,0">
+                        <VisualStateManager.VisualStateGroups>
+                            <VisualStateGroup x:Name="CommonStates">
+                                <VisualState x:Name="Normal" />
+                                <VisualState x:Name="MouseOver" />
+                                <VisualState x:Name="Pressed" />
+                                <VisualState x:Name="Disabled" />
+                            </VisualStateGroup>
+                        </VisualStateManager.VisualStateGroups>
+                        <Rectangle Height="3"
+                                   Margin="0,1,0,0">
+                            <Rectangle.Fill>
+                                <SolidColorBrush Color="{DynamicResource Gray6}" />
+                            </Rectangle.Fill>
+                        </Rectangle>
+                    </Grid>
+                </ControlTemplate>
+            </Setter.Value>
+        </Setter>
+
+    </Style>
+    <Style x:Key="HorizontalTrackValue"
+           TargetType="{x:Type RepeatButton}">
+        <Setter Property="OverridesDefaultStyle"
+                Value="true" />
+        <Setter Property="IsTabStop"
+                Value="false" />
+        <Setter Property="Focusable"
+                Value="false" />
+        <Setter Property="Template">
+            <Setter.Value>
+                <ControlTemplate TargetType="{x:Type RepeatButton}">
+                    <Grid x:Name="Root"
+                          Margin="0,-1,0,0">
+                        <VisualStateManager.VisualStateGroups>
+                            <VisualStateGroup x:Name="CommonStates">
+                                <VisualState x:Name="Normal" />
+                                <VisualState x:Name="MouseOver" />
+                                <VisualState x:Name="Pressed" />
+                                <VisualState x:Name="Disabled" />
+                            </VisualStateGroup>
+                        </VisualStateManager.VisualStateGroups>
+                        <Rectangle Height="5"
+                                   Margin="0,1,0,0">
+                            <Rectangle.Fill>
+                                <!--<SolidColorBrush Color="{DynamicResource AccentColor}" />-->
+                                <LinearGradientBrush StartPoint="0.5,0" EndPoint="0.5,1">
+                                    <GradientStop Color="{TemplateBinding Background}" Offset="0.0" />
+                                    <GradientStop Color="{DynamicResource AccentColor}" Offset="0.25" />
+                                    <GradientStop Color="{DynamicResource AccentColor}" Offset="0.75" />
+                                    <GradientStop Color="{TemplateBinding Background}" Offset="1.0" />
+                                </LinearGradientBrush>
+                            </Rectangle.Fill>
+                        </Rectangle>
+                    </Grid>
+                </ControlTemplate>
+            </Setter.Value>
+        </Setter>
+    </Style>
+
+    <!--VerticalTrackLargeDecrease-->
+    <ControlTemplate x:Key="VerticalTrackLargeDecrease"
+                     TargetType="RepeatButton">
+        <Grid x:Name="Root"
+              Margin="0,0,0,0">
+            <Rectangle Width="3">
+                <Rectangle.Fill>
+                    <SolidColorBrush Color="{DynamicResource BlackColor}" />
+                </Rectangle.Fill>
+            </Rectangle>
+        </Grid>
+    </ControlTemplate>
+
+    <!--Slider Style-->
+    <Style TargetType="Slider">
+        <Setter Property="BorderThickness"
+                Value="1" />
+        <Setter Property="Maximum"
+                Value="100" />
+        <Setter Property="Minimum"
+                Value="0" />
+        <Setter Property="Value"
+                Value="0" />
+        <Setter Property="BorderBrush"
+                Value="{DynamicResource ControlBorderBrush}" />
+        <Setter Property="IsTabStop"
+                Value="False" />
+        <Setter Property="Template">
+            <Setter.Value>
+                <ControlTemplate TargetType="Slider">
+                    <Grid x:Name="Root">
+                        <Grid.Resources>
+                            <ControlTemplate x:Key="RepeatButtonTemplate">
+                                <Grid x:Name="Root"
+                                      Opacity="0" />
+                            </ControlTemplate>
+                        </Grid.Resources>
+                        <VisualStateManager.VisualStateGroups>
+                            <VisualStateGroup x:Name="CommonStates">
+                                <VisualState x:Name="Normal" />
+                                <VisualState x:Name="MouseOver" />
+                                <VisualState x:Name="Disabled" />
+                            </VisualStateGroup>
+                            <VisualStateGroup x:Name="FocusStates">
+                                <VisualState x:Name="Unfocused" />
+                                <VisualState x:Name="Focused" />
+                            </VisualStateGroup>
+                        </VisualStateManager.VisualStateGroups>
+                        <Grid x:Name="HorizontalTemplate"
+                              Background="{TemplateBinding Background}">
+                            <Grid.ColumnDefinitions>
+                                <ColumnDefinition Width="Auto" />
+                                <ColumnDefinition Width="Auto" />
+                                <ColumnDefinition Width="*" />
+                            </Grid.ColumnDefinitions>
+                            <Track x:Name="PART_Track"
+                                   Grid.ColumnSpan="3"
+                                   Grid.Column="0"
+                                   Height="18">
+                                <Track.DecreaseRepeatButton>
+                                    <RepeatButton Command="{x:Static Slider.DecreaseLarge}"
+                                                  Style="{StaticResource HorizontalTrackValue}" />
+                                </Track.DecreaseRepeatButton>
+                                <Track.IncreaseRepeatButton>
+                                    <RepeatButton Command="{x:Static Slider.IncreaseLarge}"
+                                                  Style="{StaticResource HorizontalTrackLargeDecrease}" />
+                                </Track.IncreaseRepeatButton>
+                                <Track.Thumb>
+                                    <Thumb x:Name="HorizontalThumb"
+                                           Grid.Column="1"
+                                           Height="18"
+                                           IsTabStop="True"
+                                           Width="10"
+                                           Style="{StaticResource HorizontalSliderThumb}" />
+                                </Track.Thumb>
+                            </Track>
+                        </Grid>
+                    </Grid>
+                    <ControlTemplate.Triggers>
+                        <Trigger Property="TickPlacement"
+                                 Value="TopLeft">
+                            <Setter Property="Style"
+                                    TargetName="HorizontalThumb"
+                                    Value="{StaticResource HorizontalSliderThumb}" />
+                        </Trigger>
+                        <Trigger Property="TickPlacement"
+                                 Value="BottomRight">
+                            <Setter Property="Style"
+                                    TargetName="HorizontalThumb"
+                                    Value="{StaticResource HorizontalSliderThumb}" />
+                        </Trigger>
+                    </ControlTemplate.Triggers>
+                </ControlTemplate>
+            </Setter.Value>
+        </Setter>
+
+        <Setter Property="Foreground"
+                Value="{DynamicResource TextBrush}" />
+    </Style>
+
+    <Style TargetType="{x:Type TabControl}">
+        <Setter Property="Background"
+                Value="{x:Null}" />
+        <Setter Property="BorderBrush"
+                Value="{x:Null}" />
+    </Style>
+
+    <Style TargetType="TabItem">
+        <Setter Property="FocusVisualStyle" Value="{x:Null}" />
+        <Setter Property="IsTabStop" Value="False" />
+        <Setter Property="BorderThickness" Value="1" />
+        <Setter Property="Padding" Value="6,2,6,2" />
+        <Setter Property="HorizontalContentAlignment" Value="Stretch" />
+        <Setter Property="VerticalContentAlignment" Value="Stretch" />
+        <Setter Property="MinWidth" Value="5" />
+        <Setter Property="MinHeight" Value="5" />
+        <Setter Property="Template">
+            <Setter.Value>
+                <ControlTemplate TargetType="TabItem">
+                    <Label x:Name="root" FontSize="26.67">
+                        <ContentPresenter ContentSource="Header"  RecognizesAccessKey="True" />
+                    </Label>
+                    <ControlTemplate.Triggers>
+                        <Trigger Property="IsSelected" Value="true">
+                            <Setter TargetName="root" Property="Foreground">
+                                <Setter.Value>
+                                    <SolidColorBrush Color="{DynamicResource AccentColor}" />
+                                </Setter.Value>
+                            </Setter>
+                        </Trigger>
+
+                        <Trigger Property="IsSelected" Value="false">
+                            <Setter  TargetName="root" Property="Foreground">
+                                <Setter.Value>
+                                    <SolidColorBrush Color="{DynamicResource Gray11}" />
+                                </Setter.Value>
+                            </Setter>
+                        </Trigger>
+                        <Trigger SourceName="root" Property="IsMouseOver" Value="True">
+                            <Setter  TargetName="root" Property="Foreground">
+                                <Setter.Value>
+                                    <SolidColorBrush Color="{DynamicResource Gray3}" />
+                                </Setter.Value>
+                            </Setter>
+                        </Trigger>
+                    </ControlTemplate.Triggers>
+                </ControlTemplate>
+            </Setter.Value>
+        </Setter>
+    </Style>
 </ResourceDictionary>