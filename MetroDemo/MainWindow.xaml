﻿<Controls:MetroWindow xmlns="http://schemas.microsoft.com/winfx/2006/xaml/presentation"
        xmlns:x="http://schemas.microsoft.com/winfx/2006/xaml"
        xmlns:i="clr-namespace:System.Windows.Interactivity;assembly=System.Windows.Interactivity"
        xmlns:behaviours="clr-namespace:MahApps.Metro.Behaviours;assembly=MahApps.Metro"
        xmlns:d="http://schemas.microsoft.com/expression/blend/2008"
        xmlns:mc="http://schemas.openxmlformats.org/markup-compatibility/2006"
        xmlns:Controls="clr-namespace:MahApps.Metro.Controls;assembly=MahApps.Metro"
        xmlns:MetroDemo="clr-namespace:MetroDemo" mc:Ignorable="d"
        x:Class="MetroDemo.MainWindow"
        Title="MahApps.Metro.Demo"
        Height="439"
        Width="585"
        MouseLeftButtonDown="WindowMouseDown"
        Icon="mahapps.metro.logo2.ico"
        d:DataContext="{d:DesignInstance MetroDemo:MainWindowViewModel}">

    <Window.Resources>
        <ResourceDictionary>
<<<<<<< HEAD
            <ResourceDictionary.MergedDictionaries>
                <ResourceDictionary Source="pack://application:,,,/MahApps.Metro;component/Styles/Colours.xaml" />
                <ResourceDictionary Source="pack://application:,,,/MahApps.Metro;component/Styles/Fonts.xaml" />
                <ResourceDictionary Source="pack://application:,,,/MahApps.Metro;component/Styles/Controls.xaml" />
                <ResourceDictionary Source="pack://application:,,,/MahApps.Metro;component/Styles/Controls.AnimatedSingleRowTabControl.xaml" />
                <ResourceDictionary Source="pack://application:,,,/MahApps.Metro;component/Icons/MergedResources.xaml" />
                <ResourceDictionary Source="pack://application:,,,/MahApps.Metro;component/Styles/Accents/Blue.xaml" />
                <ResourceDictionary Source="pack://application:,,,/MahApps.Metro;component/Styles/Accents/BaseLight.xaml" />
            </ResourceDictionary.MergedDictionaries>
        </ResourceDictionary>
    </Window.Resources>

    <i:Interaction.Behaviors>
        <behaviours:BorderlessWindowBehavior />
    </i:Interaction.Behaviors>

    <Controls:MetroContentControl>
        <Grid>
            <Controls:WindowCommands Panel.ZIndex="1"
        		VerticalAlignment="Top"
                Foreground="{DynamicResource BlackBrush}"
        		HorizontalAlignment="Right" d:LayoutOverrides="VerticalAlignment"/>
            <TabControl Margin="0,8,0,0">
                <TabItem Header="_First set of controls">
                        <Grid>
                            <Grid Margin="0,0,226.999,8">
                                <Button Content="Right Click Me"
                                        Click="ButtonClick"
=======
        	<Style x:Key="SquareButtonStyle" TargetType="{x:Type Button}">
        		<Setter Property="MinHeight" Value="25" />
        		<Setter Property="FontFamily" Value="{DynamicResource DefaultFont}" />
        		<Setter Property="Background" Value="{DynamicResource GrayBrush7}" />
        		<Setter Property="BorderBrush" Value="{DynamicResource TextBoxBorderBrush}" />
        		<Setter Property="Foreground" Value="{DynamicResource TextBrush}" />
        		<Setter Property="Padding" Value="5,6" />
        		<Setter Property="BorderThickness" Value="1" />
        		<Setter Property="Template">
        			<Setter.Value>
        				<ControlTemplate TargetType="{x:Type Button}">
        					<Grid>
        						<VisualStateManager.VisualStateGroups>
        							<VisualStateGroup x:Name="CommonStates">
        								<VisualState x:Name="Normal" />
        								<VisualState x:Name="MouseOver">
        									<Storyboard>
        										<DoubleAnimationUsingKeyFrames Storyboard.TargetProperty="(UIElement.Opacity)" Storyboard.TargetName="MouseOverBorder">
        											<EasingDoubleKeyFrame KeyTime="0" Value="1" />
        										</DoubleAnimationUsingKeyFrames>
        										<ThicknessAnimationUsingKeyFrames Storyboard.TargetProperty="(Border.BorderThickness)" Storyboard.TargetName="MouseOverBorder">
        											<EasingThicknessKeyFrame KeyTime="0" Value="2"/>
        										</ThicknessAnimationUsingKeyFrames>
        									</Storyboard>
        								</VisualState>
        								<VisualState x:Name="Pressed">
        									<Storyboard>
        										<DoubleAnimationUsingKeyFrames Storyboard.TargetProperty="(UIElement.Opacity)"
        											Storyboard.TargetName="PressedBorder">
        											<EasingDoubleKeyFrame KeyTime="0"
        												Value="1" />
        										</DoubleAnimationUsingKeyFrames>
        										<ThicknessAnimationUsingKeyFrames Storyboard.TargetProperty="(Border.BorderThickness)" Storyboard.TargetName="MouseOverBorder">
        											<EasingThicknessKeyFrame KeyTime="0" Value="0"/>
        										</ThicknessAnimationUsingKeyFrames>
        										<ThicknessAnimationUsingKeyFrames Storyboard.TargetProperty="(Border.BorderThickness)" Storyboard.TargetName="PressedBorder">
        											<EasingThicknessKeyFrame KeyTime="0" Value="2"/>
        										</ThicknessAnimationUsingKeyFrames>
        									</Storyboard>
        								</VisualState>
        								<VisualState x:Name="Disabled">
        									<Storyboard>
        										<DoubleAnimationUsingKeyFrames Storyboard.TargetProperty="Opacity"
        											Storyboard.TargetName="DisabledVisualElement">
        											<SplineDoubleKeyFrame KeyTime="0"
        												Value="0.7" />
        										</DoubleAnimationUsingKeyFrames>
        										<DoubleAnimationUsingKeyFrames Storyboard.TargetProperty="(UIElement.Opacity)"
        											Storyboard.TargetName="contentPresenter">
        											<EasingDoubleKeyFrame KeyTime="0"
        												Value="0.3" />
        										</DoubleAnimationUsingKeyFrames>
        									</Storyboard>
        								</VisualState>
        							</VisualStateGroup>
        							<VisualStateGroup x:Name="FocusStates">
        								<VisualState x:Name="Focused">
        									<Storyboard>
        										<DoubleAnimationUsingKeyFrames Storyboard.TargetProperty="(UIElement.Opacity)"
        											Storyboard.TargetName="FocusRectangle">
        											<EasingDoubleKeyFrame KeyTime="0"
        												Value="1" />
        										</DoubleAnimationUsingKeyFrames>
        										<DoubleAnimationUsingKeyFrames Storyboard.TargetProperty="(UIElement.Opacity)"
        											Storyboard.TargetName="FocusInnerRectangle">
        											<EasingDoubleKeyFrame KeyTime="0"
        												Value="1" />
        										</DoubleAnimationUsingKeyFrames>
        										<DoubleAnimationUsingKeyFrames Storyboard.TargetProperty="(Shape.StrokeThickness)" Storyboard.TargetName="FocusRectangle">
        											<EasingDoubleKeyFrame KeyTime="0" Value="2"/>
        										</DoubleAnimationUsingKeyFrames>
        									</Storyboard>
        								</VisualState>
        								<VisualState x:Name="Unfocused" />
        							</VisualStateGroup>
        						</VisualStateManager.VisualStateGroups>
        						<Border x:Name="Background" BorderBrush="{DynamicResource BlackBrush}" BorderThickness="2" Background="{DynamicResource WhiteColorBrush}" />
        						<Rectangle x:Name="DisabledVisualElement"
        							Fill="{DynamicResource ControlsDisabledBrush}"
        							IsHitTestVisible="false"
        							Opacity="0" />
        						<Border x:Name="MouseOverBorder"
        							Background="{DynamicResource GrayBrush8}"
        							Opacity="0" />
        						<Border x:Name="PressedBorder"
        							Background="{DynamicResource BlackBrush}"
        							Opacity="0" BorderBrush="{DynamicResource WhiteBrush}" />
        						<Rectangle x:Name="FocusRectangle"
        							Stroke="{DynamicResource TextBoxMouseOverInnerBorderBrush}"
        							Opacity="0" />
        						<Rectangle x:Name="FocusInnerRectangle"
        							StrokeThickness="{TemplateBinding BorderThickness}"
        							Stroke="{DynamicResource TextBoxMouseOverBorderBrush}"
        							Opacity="0" />
        						<ContentPresenter x:Name="contentPresenter"
        							ContentTemplate="{TemplateBinding ContentTemplate}"
        							Content="{TemplateBinding Content, Converter={StaticResource ToUpperConverter}}"
        							HorizontalAlignment="{TemplateBinding HorizontalContentAlignment}"
        							Margin="{TemplateBinding Padding}"
        							VerticalAlignment="{TemplateBinding VerticalContentAlignment}" />
        					</Grid>
        				</ControlTemplate>
        			</Setter.Value>
        		</Setter>
        	</Style>
        </ResourceDictionary>
    </Window.Resources>

    <TabControl Margin="0,40,0,0">
        <TabItem Header="_First set of controls">
                <Grid>
                    <Grid Margin="0,0,226.999,8">
                        <Button Content="Right Click Me"
                                Click="ButtonClick"
                                Height="30"
                                ToolTip="This is a tooltip"
                                Margin="88.694,0,0,0"
                                VerticalAlignment="Top"
                                HorizontalAlignment="Left"
                                Width="154.002">
                            <Button.ContextMenu>
                                <ContextMenu>
                                    <MenuItem Header="Light Red"
                                                Click="MiLightRed" />
                                    <MenuItem Header="Light Green"
                                                Click="MiLightGreen" />
                                    <MenuItem Header="Light Blue"
                                                Click="MiLightBlue" />
                                    <MenuItem Header="Light Purple"
                                                Click="MiLightPurple" />
                                    <Separator />
                                    <MenuItem Header="Dark Red"
                                                Click="MiDarkRed" />
                                    <MenuItem Header="Dark Green"
                                                Click="MiDarkGreen" />
                                    <MenuItem Header="Dark Blue"
                                                Click="MiDarkBlue" />
                                    <MenuItem Header="Dark Purple"
                                                Click="MiDarkPurple" />
                                </ContextMenu>
                            </Button.ContextMenu>
                        </Button>
                        <PasswordBox Margin="88.695,66.96,0,0"
>>>>>>> 818d0050
                                        Height="30"
                                        VerticalAlignment="Top"
                                        HorizontalAlignment="Left"
                                        Width="154.001" />
                        <CheckBox Content="CheckBox"
                                    Margin="88.695,100.96,0,0"
                                    VerticalAlignment="Top"
                                    HorizontalAlignment="Left" />
                        <RadioButton Content="Radio Button 1"
                                        Margin="88.291,134.92,0,0"
                                        VerticalAlignment="Top"
                                        GroupName="test"
                                        HorizontalAlignment="Left" />
                        <TextBox Text="This is a textbox"
                                    Margin="88.694,36.96,0,0"
                                    VerticalAlignment="Top"
                                    HorizontalAlignment="Left"
                                    Width="154.002" />
                        <ComboBox Margin="88.292,176.84,0,0"
                                    VerticalAlignment="Top"
                                    HorizontalAlignment="Left"
                                    Width="154.404">
                            <ComboBoxItem Content="ComboBoxItem" />
                            <ComboBoxItem Content="ComboBoxItem" />
                            <ComboBoxItem Content="ComboBoxItem" />
                        </ComboBox>
                        <ProgressBar x:Name="pb"
                                        Value="{Binding Value, ElementName=slider1}"
                                        IsIndeterminate="False"
                                        Margin="88.696,216.8,0,0"
                                        VerticalAlignment="Top"
<<<<<<< HEAD
                                        Margin="88.696,234,89.305,0" />
                                <Button Content="Button" VerticalAlignment="Bottom" Margin="88.696,0,91.305,8" Style="{DynamicResource SquareButtonStyle}"/>
                            </Grid>
                            <WrapPanel Margin="332.001,0,0,8">
                            	<Controls:AppBarButton
                            		VerticalAlignment="Top"
                            		MetroImageSource="{StaticResource appbar_barcode}"
                            		Foreground="{DynamicResource BlackBrush}"
                            		Content="scan" />

                            	<Controls:AppBarButton
                            		VerticalAlignment="Top"
                            		MetroImageSource="{StaticResource appbar_barcode}"
                            		Foreground="{DynamicResource BlackBrush}"
                            		Content="scan"
                            		Width="48"
                            		Height="48"/>
                            	<Button Style="{DynamicResource MetroCircleButtonStyle}"
                            		Height="55"
                            		Width="55"
                            		VerticalAlignment="Top">
                            		<Rectangle Width="20"
                            			Height="20">
                            			<Rectangle.Fill>
                            				<VisualBrush Stretch="Fill"
                            					Visual="{StaticResource appbar_city}" />
                            			</Rectangle.Fill>
                            		</Rectangle>

                            	</Button>
                            	<Button Style="{DynamicResource MetroCircleButtonStyle}"
                            		Height="55"
                            		Width="55"
                            		VerticalAlignment="Top">
                            		<Rectangle Width="20"
                            			Height="20">
                            			<Rectangle.Fill>
                            				<VisualBrush Stretch="Fill"
                            					Visual="{StaticResource appbar_barcode}" />
                            			</Rectangle.Fill>
                            		</Rectangle>

                            	</Button>
                            	<Button Style="{DynamicResource MetroCircleButtonStyle}"
                            		Height="55"
                            		Width="55"
                            		VerticalAlignment="Top">
                            		<Rectangle Width="28"
                            			Height="17.25">
                            			<Rectangle.Fill>
                            				<VisualBrush Stretch="Fill"
                            					Visual="{StaticResource appbar_cloud_download}" />
                            			</Rectangle.Fill>
                            		</Rectangle>

                            	</Button>
                            	<Button Style="{DynamicResource MetroCircleButtonStyle}"
                            		Height="55"
                            		Width="55"
                            		VerticalAlignment="Top">
                            		<Rectangle Width="20"
                            			Height="20">
                            			<Rectangle.Fill>
                            				<VisualBrush Stretch="Fill"
                            					Visual="{StaticResource appbar_cupcake}" />
                            			</Rectangle.Fill>
                            		</Rectangle>

                            	</Button>
                            </WrapPanel>
                            <!--<Slider Height="23" HorizontalAlignment="Left" Margin="273,119,0,0" Name="slider1" VerticalAlignment="Top" Width="218" Maximum="100" Value="50" />-->
                        </Grid>
                </TabItem>
                <TabItem Header="_More Controls Here!">
                    <StackPanel>
                        <Controls:ProgressIndicator ProgressColour="{StaticResource AccentColorBrush}"
                                                    Height="6"
                                                    Width="600" />
                        <Controls:ToggleSwitch HorizontalAlignment="Left"
                                               Margin="0,10,0,0" />
                        <Slider Margin="0,10,0,0"
=======
                                        HorizontalAlignment="Left"
                                        Width="154" />
                        <Label Content="Button"
                                VerticalAlignment="Top"
                                Margin="39.07,0,0,0"
                                HorizontalAlignment="Left" />
                        <Label Content="Passwordbox"
                                Margin="5.147,71,0,0"
                                RenderTransformOrigin="0.535,-0.381"
                                VerticalAlignment="Top"
                                HorizontalAlignment="Left" />
                        <Label Content="Checkbox"
                                Margin="23.1,96.96,0,0"
                                HorizontalAlignment="Left"
                                Height="25.96"
                                VerticalAlignment="Top" />
                        <Label Content="Radio Buttons"
                                VerticalAlignment="Top"
                                Margin="0.404,126.92,0,0"
                                HorizontalAlignment="Left" />
                        <Label Content="TextBox"
                                VerticalAlignment="Top"
                                Margin="33.14,37,0,0"
                                HorizontalAlignment="Left" />
                        <Label Content="Combobox"
                                VerticalAlignment="Top"
                                Margin="16.224,170.84,0,0"
                                HorizontalAlignment="Left" />
                        <RadioButton Content="Radio Button 2"
                                        Margin="88.695,155.88,0,0"
                                        VerticalAlignment="Top"
                                        GroupName="test"
                                        HorizontalAlignment="Left" />
                        <Label Content="Progress Bar"
                                VerticalAlignment="Top"
                                Margin="8.216,206.8,0,0"
                                HorizontalAlignment="Left"
                                d:LayoutOverrides="HorizontalAlignment" />
                        <Button Content="Launch Panorama"
                                Click="BtnPanoramaClick"
                                VerticalAlignment="Top"
                                Margin="88.696,234,89.305,0" />
                        <Button Content="Button" VerticalAlignment="Bottom" Margin="88.696,0,91.305,8" Style="{DynamicResource SquareButtonStyle}"/>
                    </Grid>
                    <StackPanel Margin="332.001,0,0,8">
                    <Controls:AppBarButton HorizontalAlignment="Left"
                                            VerticalAlignment="Top"
                                            MetroImageSource="{StaticResource appbar_barcode}"
                                            Foreground="{DynamicResource BlackBrush}"
                                            Content="scan" />

                    <Controls:AppBarButton HorizontalAlignment="Left"
                                            VerticalAlignment="Top"
                                            MetroImageSource="{StaticResource appbar_barcode}"
                                            Foreground="{DynamicResource BlackBrush}"
                                            Content="scan"
                                            Width="48"
                                            Height="48"/>
                    <Button Style="{DynamicResource MetroCircleButtonStyle}"
                                Height="55"
                                Width="55"
                                HorizontalAlignment="Left"
                                VerticalAlignment="Top">
                            <Rectangle Width="20"
                                        Height="20">
                                <Rectangle.Fill>
                                    <VisualBrush Stretch="Fill"
                                                    Visual="{StaticResource appbar_city}" />
                                </Rectangle.Fill>
                            </Rectangle>

                        </Button>
                        <Button Style="{DynamicResource MetroCircleButtonStyle}"
                                Height="55"
                                Width="55"
                                HorizontalAlignment="Left"
                                VerticalAlignment="Top">
                            <Rectangle Width="20"
                                        Height="20">
                                <Rectangle.Fill>
                                    <VisualBrush Stretch="Fill"
                                                    Visual="{StaticResource appbar_barcode}" />
                                </Rectangle.Fill>
                            </Rectangle>

                        </Button>
                        <Button Style="{DynamicResource MetroCircleButtonStyle}"
                                Height="55"
                                Width="55"
                                HorizontalAlignment="Left"
                                VerticalAlignment="Top">
                            <Rectangle Width="28"
                                        Height="17.25">
                                <Rectangle.Fill>
                                    <VisualBrush Stretch="Fill"
                                                    Visual="{StaticResource appbar_cloud_download}" />
                                </Rectangle.Fill>
                            </Rectangle>

                        </Button>
                        <Button Style="{DynamicResource MetroCircleButtonStyle}"
                                Height="55"
                                Width="55"
>>>>>>> 818d0050
                                HorizontalAlignment="Left"
                                VerticalAlignment="Top">
                            <Rectangle Width="20"
                                        Height="20">
                                <Rectangle.Fill>
                                    <VisualBrush Stretch="Fill"
                                                    Visual="{StaticResource appbar_cupcake}" />
                                </Rectangle.Fill>
                            </Rectangle>

                        </Button>
                    </StackPanel>
                    <!--<Slider Height="23" HorizontalAlignment="Left" Margin="273,119,0,0" Name="slider1" VerticalAlignment="Top" Width="218" Maximum="100" Value="50" />-->
                </Grid>
        </TabItem>
        <TabItem Header="_More Controls Here!">
            <StackPanel>
                <Controls:ProgressIndicator ProgressColour="{DynamicResource AccentColorBrush}"
                                            Height="6"
                                            Width="600" />
                <Controls:ToggleSwitch HorizontalAlignment="Left"
                                        Margin="0,10,0,0" />
                <Slider Margin="0,10,0,0"
                        HorizontalAlignment="Left"
                        Width="261.667"
                        Value="5"
                        SmallChange="0.5" />
                <!--<Slider Height="23" HorizontalAlignment="Left" Margin="273,119,0,0" Name="slider1" VerticalAlignment="Top" Width="218" Maximum="100" Value="50" />-->

                <Controls:Tile Title="My _Cupcakes"
                                Count="23">
                    <Controls:MetroImage Source="{StaticResource appbar_cupcake}" />
                </Controls:Tile>
            </StackPanel>
        </TabItem>
        <TabItem Header="More again">
            <TabItem.Resources>
                <ResourceDictionary>
                    <ResourceDictionary.MergedDictionaries>
                        <ResourceDictionary Source="pack://application:,,,/MahApps.Metro;component/Styles/FlatButton.xaml" />
                    </ResourceDictionary.MergedDictionaries>
                </ResourceDictionary>
            </TabItem.Resources>
            <Grid>
                <Grid.RowDefinitions>
                    <RowDefinition Height="*" />
                    <RowDefinition Height="Auto" />
                    <RowDefinition Height="Auto" />
                </Grid.RowDefinitions>
                <Grid.ColumnDefinitions>
                    <ColumnDefinition Width="*" />
                    <ColumnDefinition Width="Auto" />
                </Grid.ColumnDefinitions>
                        
                <ListView ItemsSource="{Binding Artists}" BorderThickness="0">
                    <ListView.View>
                        <GridView>
                            <GridViewColumn Header="artist" DisplayMemberBinding="{Binding name}" />
                            <GridViewColumn Header="url" DisplayMemberBinding="{Binding url}" />
                        </GridView>
                    </ListView.View>
                </ListView>

                <StackPanel Grid.Row="1"
                            Grid.Column="1">

<<<<<<< HEAD
                            <Button Content="Flat Button" />
                            <Button Content="Disabled Button"
                                    IsEnabled="False" />
                        </StackPanel>
                        <StackPanel Grid.Row="2"
                                    Grid.Column="1"
                                    Orientation="Horizontal">
                            <Button Content="Ok"
                                    Style="{StaticResource OkButton}" />
                            <Button Content="Cancel"
                                    Style="{StaticResource CancelButton}" />
                        </StackPanel>
                    </Grid>
                </TabItem>
            </TabControl>
            <TextBlock HorizontalAlignment="Left" TextWrapping="Wrap" VerticalAlignment="Top" Margin="8,3.75,0,0" FontWeight="Bold" FontSize="10.667" Foreground="{DynamicResource BlackBrush}"><Run Language="en-au" Text="MAHAPPS.METRO"/></TextBlock>
        </Grid>
    </Controls:MetroContentControl>
</Window>
=======
                    <Button Content="Flat Button" />
                    <Button Content="Disabled Button"
                            IsEnabled="False" />
                </StackPanel>
                <StackPanel Grid.Row="2"
                            Grid.Column="1"
                            Orientation="Horizontal">
                    <Button Content="Ok"
                            Style="{StaticResource OkButton}" />
                    <Button Content="Cancel"
                            Style="{StaticResource CancelButton}" />
                </StackPanel>
            </Grid>
        </TabItem>
    </TabControl>
</Controls:MetroWindow>
>>>>>>> 818d0050
<|MERGE_RESOLUTION|>--- conflicted
+++ resolved
@@ -1,514 +1,279 @@
-﻿<Controls:MetroWindow xmlns="http://schemas.microsoft.com/winfx/2006/xaml/presentation"
-        xmlns:x="http://schemas.microsoft.com/winfx/2006/xaml"
-        xmlns:i="clr-namespace:System.Windows.Interactivity;assembly=System.Windows.Interactivity"
-        xmlns:behaviours="clr-namespace:MahApps.Metro.Behaviours;assembly=MahApps.Metro"
-        xmlns:d="http://schemas.microsoft.com/expression/blend/2008"
-        xmlns:mc="http://schemas.openxmlformats.org/markup-compatibility/2006"
-        xmlns:Controls="clr-namespace:MahApps.Metro.Controls;assembly=MahApps.Metro"
-        xmlns:MetroDemo="clr-namespace:MetroDemo" mc:Ignorable="d"
-        x:Class="MetroDemo.MainWindow"
-        Title="MahApps.Metro.Demo"
-        Height="439"
-        Width="585"
-        MouseLeftButtonDown="WindowMouseDown"
-        Icon="mahapps.metro.logo2.ico"
-        d:DataContext="{d:DesignInstance MetroDemo:MainWindowViewModel}">
-
-    <Window.Resources>
-        <ResourceDictionary>
-<<<<<<< HEAD
-            <ResourceDictionary.MergedDictionaries>
-                <ResourceDictionary Source="pack://application:,,,/MahApps.Metro;component/Styles/Colours.xaml" />
-                <ResourceDictionary Source="pack://application:,,,/MahApps.Metro;component/Styles/Fonts.xaml" />
-                <ResourceDictionary Source="pack://application:,,,/MahApps.Metro;component/Styles/Controls.xaml" />
-                <ResourceDictionary Source="pack://application:,,,/MahApps.Metro;component/Styles/Controls.AnimatedSingleRowTabControl.xaml" />
-                <ResourceDictionary Source="pack://application:,,,/MahApps.Metro;component/Icons/MergedResources.xaml" />
-                <ResourceDictionary Source="pack://application:,,,/MahApps.Metro;component/Styles/Accents/Blue.xaml" />
-                <ResourceDictionary Source="pack://application:,,,/MahApps.Metro;component/Styles/Accents/BaseLight.xaml" />
-            </ResourceDictionary.MergedDictionaries>
-        </ResourceDictionary>
-    </Window.Resources>
-
-    <i:Interaction.Behaviors>
-        <behaviours:BorderlessWindowBehavior />
-    </i:Interaction.Behaviors>
-
-    <Controls:MetroContentControl>
-        <Grid>
-            <Controls:WindowCommands Panel.ZIndex="1"
-        		VerticalAlignment="Top"
-                Foreground="{DynamicResource BlackBrush}"
-        		HorizontalAlignment="Right" d:LayoutOverrides="VerticalAlignment"/>
-            <TabControl Margin="0,8,0,0">
-                <TabItem Header="_First set of controls">
-                        <Grid>
-                            <Grid Margin="0,0,226.999,8">
-                                <Button Content="Right Click Me"
-                                        Click="ButtonClick"
-=======
-        	<Style x:Key="SquareButtonStyle" TargetType="{x:Type Button}">
-        		<Setter Property="MinHeight" Value="25" />
-        		<Setter Property="FontFamily" Value="{DynamicResource DefaultFont}" />
-        		<Setter Property="Background" Value="{DynamicResource GrayBrush7}" />
-        		<Setter Property="BorderBrush" Value="{DynamicResource TextBoxBorderBrush}" />
-        		<Setter Property="Foreground" Value="{DynamicResource TextBrush}" />
-        		<Setter Property="Padding" Value="5,6" />
-        		<Setter Property="BorderThickness" Value="1" />
-        		<Setter Property="Template">
-        			<Setter.Value>
-        				<ControlTemplate TargetType="{x:Type Button}">
-        					<Grid>
-        						<VisualStateManager.VisualStateGroups>
-        							<VisualStateGroup x:Name="CommonStates">
-        								<VisualState x:Name="Normal" />
-        								<VisualState x:Name="MouseOver">
-        									<Storyboard>
-        										<DoubleAnimationUsingKeyFrames Storyboard.TargetProperty="(UIElement.Opacity)" Storyboard.TargetName="MouseOverBorder">
-        											<EasingDoubleKeyFrame KeyTime="0" Value="1" />
-        										</DoubleAnimationUsingKeyFrames>
-        										<ThicknessAnimationUsingKeyFrames Storyboard.TargetProperty="(Border.BorderThickness)" Storyboard.TargetName="MouseOverBorder">
-        											<EasingThicknessKeyFrame KeyTime="0" Value="2"/>
-        										</ThicknessAnimationUsingKeyFrames>
-        									</Storyboard>
-        								</VisualState>
-        								<VisualState x:Name="Pressed">
-        									<Storyboard>
-        										<DoubleAnimationUsingKeyFrames Storyboard.TargetProperty="(UIElement.Opacity)"
-        											Storyboard.TargetName="PressedBorder">
-        											<EasingDoubleKeyFrame KeyTime="0"
-        												Value="1" />
-        										</DoubleAnimationUsingKeyFrames>
-        										<ThicknessAnimationUsingKeyFrames Storyboard.TargetProperty="(Border.BorderThickness)" Storyboard.TargetName="MouseOverBorder">
-        											<EasingThicknessKeyFrame KeyTime="0" Value="0"/>
-        										</ThicknessAnimationUsingKeyFrames>
-        										<ThicknessAnimationUsingKeyFrames Storyboard.TargetProperty="(Border.BorderThickness)" Storyboard.TargetName="PressedBorder">
-        											<EasingThicknessKeyFrame KeyTime="0" Value="2"/>
-        										</ThicknessAnimationUsingKeyFrames>
-        									</Storyboard>
-        								</VisualState>
-        								<VisualState x:Name="Disabled">
-        									<Storyboard>
-        										<DoubleAnimationUsingKeyFrames Storyboard.TargetProperty="Opacity"
-        											Storyboard.TargetName="DisabledVisualElement">
-        											<SplineDoubleKeyFrame KeyTime="0"
-        												Value="0.7" />
-        										</DoubleAnimationUsingKeyFrames>
-        										<DoubleAnimationUsingKeyFrames Storyboard.TargetProperty="(UIElement.Opacity)"
-        											Storyboard.TargetName="contentPresenter">
-        											<EasingDoubleKeyFrame KeyTime="0"
-        												Value="0.3" />
-        										</DoubleAnimationUsingKeyFrames>
-        									</Storyboard>
-        								</VisualState>
-        							</VisualStateGroup>
-        							<VisualStateGroup x:Name="FocusStates">
-        								<VisualState x:Name="Focused">
-        									<Storyboard>
-        										<DoubleAnimationUsingKeyFrames Storyboard.TargetProperty="(UIElement.Opacity)"
-        											Storyboard.TargetName="FocusRectangle">
-        											<EasingDoubleKeyFrame KeyTime="0"
-        												Value="1" />
-        										</DoubleAnimationUsingKeyFrames>
-        										<DoubleAnimationUsingKeyFrames Storyboard.TargetProperty="(UIElement.Opacity)"
-        											Storyboard.TargetName="FocusInnerRectangle">
-        											<EasingDoubleKeyFrame KeyTime="0"
-        												Value="1" />
-        										</DoubleAnimationUsingKeyFrames>
-        										<DoubleAnimationUsingKeyFrames Storyboard.TargetProperty="(Shape.StrokeThickness)" Storyboard.TargetName="FocusRectangle">
-        											<EasingDoubleKeyFrame KeyTime="0" Value="2"/>
-        										</DoubleAnimationUsingKeyFrames>
-        									</Storyboard>
-        								</VisualState>
-        								<VisualState x:Name="Unfocused" />
-        							</VisualStateGroup>
-        						</VisualStateManager.VisualStateGroups>
-        						<Border x:Name="Background" BorderBrush="{DynamicResource BlackBrush}" BorderThickness="2" Background="{DynamicResource WhiteColorBrush}" />
-        						<Rectangle x:Name="DisabledVisualElement"
-        							Fill="{DynamicResource ControlsDisabledBrush}"
-        							IsHitTestVisible="false"
-        							Opacity="0" />
-        						<Border x:Name="MouseOverBorder"
-        							Background="{DynamicResource GrayBrush8}"
-        							Opacity="0" />
-        						<Border x:Name="PressedBorder"
-        							Background="{DynamicResource BlackBrush}"
-        							Opacity="0" BorderBrush="{DynamicResource WhiteBrush}" />
-        						<Rectangle x:Name="FocusRectangle"
-        							Stroke="{DynamicResource TextBoxMouseOverInnerBorderBrush}"
-        							Opacity="0" />
-        						<Rectangle x:Name="FocusInnerRectangle"
-        							StrokeThickness="{TemplateBinding BorderThickness}"
-        							Stroke="{DynamicResource TextBoxMouseOverBorderBrush}"
-        							Opacity="0" />
-        						<ContentPresenter x:Name="contentPresenter"
-        							ContentTemplate="{TemplateBinding ContentTemplate}"
-        							Content="{TemplateBinding Content, Converter={StaticResource ToUpperConverter}}"
-        							HorizontalAlignment="{TemplateBinding HorizontalContentAlignment}"
-        							Margin="{TemplateBinding Padding}"
-        							VerticalAlignment="{TemplateBinding VerticalContentAlignment}" />
-        					</Grid>
-        				</ControlTemplate>
-        			</Setter.Value>
-        		</Setter>
-        	</Style>
-        </ResourceDictionary>
-    </Window.Resources>
-
-    <TabControl Margin="0,40,0,0">
-        <TabItem Header="_First set of controls">
-                <Grid>
-                    <Grid Margin="0,0,226.999,8">
-                        <Button Content="Right Click Me"
-                                Click="ButtonClick"
-                                Height="30"
-                                ToolTip="This is a tooltip"
-                                Margin="88.694,0,0,0"
-                                VerticalAlignment="Top"
-                                HorizontalAlignment="Left"
-                                Width="154.002">
-                            <Button.ContextMenu>
-                                <ContextMenu>
-                                    <MenuItem Header="Light Red"
-                                                Click="MiLightRed" />
-                                    <MenuItem Header="Light Green"
-                                                Click="MiLightGreen" />
-                                    <MenuItem Header="Light Blue"
-                                                Click="MiLightBlue" />
-                                    <MenuItem Header="Light Purple"
-                                                Click="MiLightPurple" />
-                                    <Separator />
-                                    <MenuItem Header="Dark Red"
-                                                Click="MiDarkRed" />
-                                    <MenuItem Header="Dark Green"
-                                                Click="MiDarkGreen" />
-                                    <MenuItem Header="Dark Blue"
-                                                Click="MiDarkBlue" />
-                                    <MenuItem Header="Dark Purple"
-                                                Click="MiDarkPurple" />
-                                </ContextMenu>
-                            </Button.ContextMenu>
-                        </Button>
-                        <PasswordBox Margin="88.695,66.96,0,0"
->>>>>>> 818d0050
-                                        Height="30"
-                                        VerticalAlignment="Top"
-                                        HorizontalAlignment="Left"
-                                        Width="154.001" />
-                        <CheckBox Content="CheckBox"
-                                    Margin="88.695,100.96,0,0"
-                                    VerticalAlignment="Top"
-                                    HorizontalAlignment="Left" />
-                        <RadioButton Content="Radio Button 1"
-                                        Margin="88.291,134.92,0,0"
-                                        VerticalAlignment="Top"
-                                        GroupName="test"
-                                        HorizontalAlignment="Left" />
-                        <TextBox Text="This is a textbox"
-                                    Margin="88.694,36.96,0,0"
-                                    VerticalAlignment="Top"
-                                    HorizontalAlignment="Left"
-                                    Width="154.002" />
-                        <ComboBox Margin="88.292,176.84,0,0"
-                                    VerticalAlignment="Top"
-                                    HorizontalAlignment="Left"
-                                    Width="154.404">
-                            <ComboBoxItem Content="ComboBoxItem" />
-                            <ComboBoxItem Content="ComboBoxItem" />
-                            <ComboBoxItem Content="ComboBoxItem" />
-                        </ComboBox>
-                        <ProgressBar x:Name="pb"
-                                        Value="{Binding Value, ElementName=slider1}"
-                                        IsIndeterminate="False"
-                                        Margin="88.696,216.8,0,0"
-                                        VerticalAlignment="Top"
-<<<<<<< HEAD
-                                        Margin="88.696,234,89.305,0" />
-                                <Button Content="Button" VerticalAlignment="Bottom" Margin="88.696,0,91.305,8" Style="{DynamicResource SquareButtonStyle}"/>
-                            </Grid>
-                            <WrapPanel Margin="332.001,0,0,8">
-                            	<Controls:AppBarButton
-                            		VerticalAlignment="Top"
-                            		MetroImageSource="{StaticResource appbar_barcode}"
-                            		Foreground="{DynamicResource BlackBrush}"
-                            		Content="scan" />
-
-                            	<Controls:AppBarButton
-                            		VerticalAlignment="Top"
-                            		MetroImageSource="{StaticResource appbar_barcode}"
-                            		Foreground="{DynamicResource BlackBrush}"
-                            		Content="scan"
-                            		Width="48"
-                            		Height="48"/>
-                            	<Button Style="{DynamicResource MetroCircleButtonStyle}"
-                            		Height="55"
-                            		Width="55"
-                            		VerticalAlignment="Top">
-                            		<Rectangle Width="20"
-                            			Height="20">
-                            			<Rectangle.Fill>
-                            				<VisualBrush Stretch="Fill"
-                            					Visual="{StaticResource appbar_city}" />
-                            			</Rectangle.Fill>
-                            		</Rectangle>
-
-                            	</Button>
-                            	<Button Style="{DynamicResource MetroCircleButtonStyle}"
-                            		Height="55"
-                            		Width="55"
-                            		VerticalAlignment="Top">
-                            		<Rectangle Width="20"
-                            			Height="20">
-                            			<Rectangle.Fill>
-                            				<VisualBrush Stretch="Fill"
-                            					Visual="{StaticResource appbar_barcode}" />
-                            			</Rectangle.Fill>
-                            		</Rectangle>
-
-                            	</Button>
-                            	<Button Style="{DynamicResource MetroCircleButtonStyle}"
-                            		Height="55"
-                            		Width="55"
-                            		VerticalAlignment="Top">
-                            		<Rectangle Width="28"
-                            			Height="17.25">
-                            			<Rectangle.Fill>
-                            				<VisualBrush Stretch="Fill"
-                            					Visual="{StaticResource appbar_cloud_download}" />
-                            			</Rectangle.Fill>
-                            		</Rectangle>
-
-                            	</Button>
-                            	<Button Style="{DynamicResource MetroCircleButtonStyle}"
-                            		Height="55"
-                            		Width="55"
-                            		VerticalAlignment="Top">
-                            		<Rectangle Width="20"
-                            			Height="20">
-                            			<Rectangle.Fill>
-                            				<VisualBrush Stretch="Fill"
-                            					Visual="{StaticResource appbar_cupcake}" />
-                            			</Rectangle.Fill>
-                            		</Rectangle>
-
-                            	</Button>
-                            </WrapPanel>
-                            <!--<Slider Height="23" HorizontalAlignment="Left" Margin="273,119,0,0" Name="slider1" VerticalAlignment="Top" Width="218" Maximum="100" Value="50" />-->
-                        </Grid>
-                </TabItem>
-                <TabItem Header="_More Controls Here!">
-                    <StackPanel>
-                        <Controls:ProgressIndicator ProgressColour="{StaticResource AccentColorBrush}"
-                                                    Height="6"
-                                                    Width="600" />
-                        <Controls:ToggleSwitch HorizontalAlignment="Left"
-                                               Margin="0,10,0,0" />
-                        <Slider Margin="0,10,0,0"
-=======
-                                        HorizontalAlignment="Left"
-                                        Width="154" />
-                        <Label Content="Button"
-                                VerticalAlignment="Top"
-                                Margin="39.07,0,0,0"
-                                HorizontalAlignment="Left" />
-                        <Label Content="Passwordbox"
-                                Margin="5.147,71,0,0"
-                                RenderTransformOrigin="0.535,-0.381"
-                                VerticalAlignment="Top"
-                                HorizontalAlignment="Left" />
-                        <Label Content="Checkbox"
-                                Margin="23.1,96.96,0,0"
-                                HorizontalAlignment="Left"
-                                Height="25.96"
-                                VerticalAlignment="Top" />
-                        <Label Content="Radio Buttons"
-                                VerticalAlignment="Top"
-                                Margin="0.404,126.92,0,0"
-                                HorizontalAlignment="Left" />
-                        <Label Content="TextBox"
-                                VerticalAlignment="Top"
-                                Margin="33.14,37,0,0"
-                                HorizontalAlignment="Left" />
-                        <Label Content="Combobox"
-                                VerticalAlignment="Top"
-                                Margin="16.224,170.84,0,0"
-                                HorizontalAlignment="Left" />
-                        <RadioButton Content="Radio Button 2"
-                                        Margin="88.695,155.88,0,0"
-                                        VerticalAlignment="Top"
-                                        GroupName="test"
-                                        HorizontalAlignment="Left" />
-                        <Label Content="Progress Bar"
-                                VerticalAlignment="Top"
-                                Margin="8.216,206.8,0,0"
-                                HorizontalAlignment="Left"
-                                d:LayoutOverrides="HorizontalAlignment" />
-                        <Button Content="Launch Panorama"
-                                Click="BtnPanoramaClick"
-                                VerticalAlignment="Top"
-                                Margin="88.696,234,89.305,0" />
-                        <Button Content="Button" VerticalAlignment="Bottom" Margin="88.696,0,91.305,8" Style="{DynamicResource SquareButtonStyle}"/>
-                    </Grid>
-                    <StackPanel Margin="332.001,0,0,8">
-                    <Controls:AppBarButton HorizontalAlignment="Left"
-                                            VerticalAlignment="Top"
-                                            MetroImageSource="{StaticResource appbar_barcode}"
-                                            Foreground="{DynamicResource BlackBrush}"
-                                            Content="scan" />
-
-                    <Controls:AppBarButton HorizontalAlignment="Left"
-                                            VerticalAlignment="Top"
-                                            MetroImageSource="{StaticResource appbar_barcode}"
-                                            Foreground="{DynamicResource BlackBrush}"
-                                            Content="scan"
-                                            Width="48"
-                                            Height="48"/>
-                    <Button Style="{DynamicResource MetroCircleButtonStyle}"
-                                Height="55"
-                                Width="55"
-                                HorizontalAlignment="Left"
-                                VerticalAlignment="Top">
-                            <Rectangle Width="20"
-                                        Height="20">
-                                <Rectangle.Fill>
-                                    <VisualBrush Stretch="Fill"
-                                                    Visual="{StaticResource appbar_city}" />
-                                </Rectangle.Fill>
-                            </Rectangle>
-
-                        </Button>
-                        <Button Style="{DynamicResource MetroCircleButtonStyle}"
-                                Height="55"
-                                Width="55"
-                                HorizontalAlignment="Left"
-                                VerticalAlignment="Top">
-                            <Rectangle Width="20"
-                                        Height="20">
-                                <Rectangle.Fill>
-                                    <VisualBrush Stretch="Fill"
-                                                    Visual="{StaticResource appbar_barcode}" />
-                                </Rectangle.Fill>
-                            </Rectangle>
-
-                        </Button>
-                        <Button Style="{DynamicResource MetroCircleButtonStyle}"
-                                Height="55"
-                                Width="55"
-                                HorizontalAlignment="Left"
-                                VerticalAlignment="Top">
-                            <Rectangle Width="28"
-                                        Height="17.25">
-                                <Rectangle.Fill>
-                                    <VisualBrush Stretch="Fill"
-                                                    Visual="{StaticResource appbar_cloud_download}" />
-                                </Rectangle.Fill>
-                            </Rectangle>
-
-                        </Button>
-                        <Button Style="{DynamicResource MetroCircleButtonStyle}"
-                                Height="55"
-                                Width="55"
->>>>>>> 818d0050
-                                HorizontalAlignment="Left"
-                                VerticalAlignment="Top">
-                            <Rectangle Width="20"
-                                        Height="20">
-                                <Rectangle.Fill>
-                                    <VisualBrush Stretch="Fill"
-                                                    Visual="{StaticResource appbar_cupcake}" />
-                                </Rectangle.Fill>
-                            </Rectangle>
-
-                        </Button>
-                    </StackPanel>
-                    <!--<Slider Height="23" HorizontalAlignment="Left" Margin="273,119,0,0" Name="slider1" VerticalAlignment="Top" Width="218" Maximum="100" Value="50" />-->
-                </Grid>
-        </TabItem>
-        <TabItem Header="_More Controls Here!">
-            <StackPanel>
-                <Controls:ProgressIndicator ProgressColour="{DynamicResource AccentColorBrush}"
-                                            Height="6"
-                                            Width="600" />
-                <Controls:ToggleSwitch HorizontalAlignment="Left"
-                                        Margin="0,10,0,0" />
-                <Slider Margin="0,10,0,0"
-                        HorizontalAlignment="Left"
-                        Width="261.667"
-                        Value="5"
-                        SmallChange="0.5" />
-                <!--<Slider Height="23" HorizontalAlignment="Left" Margin="273,119,0,0" Name="slider1" VerticalAlignment="Top" Width="218" Maximum="100" Value="50" />-->
-
-                <Controls:Tile Title="My _Cupcakes"
-                                Count="23">
-                    <Controls:MetroImage Source="{StaticResource appbar_cupcake}" />
-                </Controls:Tile>
-            </StackPanel>
-        </TabItem>
-        <TabItem Header="More again">
-            <TabItem.Resources>
-                <ResourceDictionary>
-                    <ResourceDictionary.MergedDictionaries>
-                        <ResourceDictionary Source="pack://application:,,,/MahApps.Metro;component/Styles/FlatButton.xaml" />
-                    </ResourceDictionary.MergedDictionaries>
-                </ResourceDictionary>
-            </TabItem.Resources>
-            <Grid>
-                <Grid.RowDefinitions>
-                    <RowDefinition Height="*" />
-                    <RowDefinition Height="Auto" />
-                    <RowDefinition Height="Auto" />
-                </Grid.RowDefinitions>
-                <Grid.ColumnDefinitions>
-                    <ColumnDefinition Width="*" />
-                    <ColumnDefinition Width="Auto" />
-                </Grid.ColumnDefinitions>
-                        
-                <ListView ItemsSource="{Binding Artists}" BorderThickness="0">
-                    <ListView.View>
-                        <GridView>
-                            <GridViewColumn Header="artist" DisplayMemberBinding="{Binding name}" />
-                            <GridViewColumn Header="url" DisplayMemberBinding="{Binding url}" />
-                        </GridView>
-                    </ListView.View>
-                </ListView>
-
-                <StackPanel Grid.Row="1"
-                            Grid.Column="1">
-
-<<<<<<< HEAD
-                            <Button Content="Flat Button" />
-                            <Button Content="Disabled Button"
-                                    IsEnabled="False" />
-                        </StackPanel>
-                        <StackPanel Grid.Row="2"
-                                    Grid.Column="1"
-                                    Orientation="Horizontal">
-                            <Button Content="Ok"
-                                    Style="{StaticResource OkButton}" />
-                            <Button Content="Cancel"
-                                    Style="{StaticResource CancelButton}" />
-                        </StackPanel>
-                    </Grid>
-                </TabItem>
-            </TabControl>
-            <TextBlock HorizontalAlignment="Left" TextWrapping="Wrap" VerticalAlignment="Top" Margin="8,3.75,0,0" FontWeight="Bold" FontSize="10.667" Foreground="{DynamicResource BlackBrush}"><Run Language="en-au" Text="MAHAPPS.METRO"/></TextBlock>
-        </Grid>
-    </Controls:MetroContentControl>
-</Window>
-=======
-                    <Button Content="Flat Button" />
-                    <Button Content="Disabled Button"
-                            IsEnabled="False" />
-                </StackPanel>
-                <StackPanel Grid.Row="2"
-                            Grid.Column="1"
-                            Orientation="Horizontal">
-                    <Button Content="Ok"
-                            Style="{StaticResource OkButton}" />
-                    <Button Content="Cancel"
-                            Style="{StaticResource CancelButton}" />
-                </StackPanel>
-            </Grid>
-        </TabItem>
-    </TabControl>
-</Controls:MetroWindow>
->>>>>>> 818d0050
+﻿<Controls:MetroWindow xmlns="http://schemas.microsoft.com/winfx/2006/xaml/presentation"
+        xmlns:x="http://schemas.microsoft.com/winfx/2006/xaml"
+        xmlns:d="http://schemas.microsoft.com/expression/blend/2008"
+        xmlns:mc="http://schemas.openxmlformats.org/markup-compatibility/2006"
+        xmlns:Controls="clr-namespace:MahApps.Metro.Controls;assembly=MahApps.Metro"
+        xmlns:MetroDemo="clr-namespace:MetroDemo" mc:Ignorable="d"
+        x:Class="MetroDemo.MainWindow"
+        Title="MahApps.Metro.Demo"
+        Height="439"
+        Width="585"
+        Icon="mahapps.metro.logo2.ico"
+        d:DataContext="{d:DesignInstance MetroDemo:MainWindowViewModel}">
+
+    <Window.Resources>
+        <ResourceDictionary>
+            <ResourceDictionary.MergedDictionaries>
+                <ResourceDictionary Source="pack://application:,,,/MahApps.Metro;component/Styles/Colours.xaml" />
+                <ResourceDictionary Source="pack://application:,,,/MahApps.Metro;component/Styles/Fonts.xaml" />
+                <ResourceDictionary Source="pack://application:,,,/MahApps.Metro;component/Styles/Controls.xaml" />
+                <ResourceDictionary Source="pack://application:,,,/MahApps.Metro;component/Styles/Controls.AnimatedSingleRowTabControl.xaml" />
+                <ResourceDictionary Source="pack://application:,,,/MahApps.Metro;component/Icons/MergedResources.xaml" />
+                <ResourceDictionary Source="pack://application:,,,/MahApps.Metro;component/Styles/Accents/Blue.xaml" />
+                <ResourceDictionary Source="pack://application:,,,/MahApps.Metro;component/Styles/Accents/BaseLight.xaml" />
+            </ResourceDictionary.MergedDictionaries>
+        </ResourceDictionary>
+    </Window.Resources>
+
+    <Controls:MetroContentControl>
+        <Grid>
+            <TabControl Margin="0,8,0,0">
+                <TabItem Header="_First set of controls">
+                        <Grid>
+                            <Grid Margin="0,0,226.999,8">
+                                <Button Content="Right Click Me"
+                                        Click="ButtonClick"
+                                        Height="30"
+                                        ToolTip="This is a tooltip"
+                                        Margin="88.694,0,0,0"
+                                        VerticalAlignment="Top"
+                                        HorizontalAlignment="Left"
+                                        Width="154.002">
+                                    <Button.ContextMenu>
+                                        <ContextMenu>
+                                            <MenuItem Header="Light Red"
+                                                      Click="MiLightRed" />
+                                            <MenuItem Header="Light Green"
+                                                      Click="MiLightGreen" />
+                                            <MenuItem Header="Light Blue"
+                                                      Click="MiLightBlue" />
+                                            <MenuItem Header="Light Purple"
+                                                      Click="MiLightPurple" />
+                                            <Separator />
+                                            <MenuItem Header="Dark Red"
+                                                      Click="MiDarkRed" />
+                                            <MenuItem Header="Dark Green"
+                                                      Click="MiDarkGreen" />
+                                            <MenuItem Header="Dark Blue"
+                                                      Click="MiDarkBlue" />
+                                            <MenuItem Header="Dark Purple"
+                                                      Click="MiDarkPurple" />
+                                        </ContextMenu>
+                                    </Button.ContextMenu>
+                                </Button>
+                                <PasswordBox Margin="88.695,66.96,0,0"
+                                             Height="30"
+                                             VerticalAlignment="Top"
+                                             HorizontalAlignment="Left"
+                                             Width="154.001" />
+                                <CheckBox Content="CheckBox"
+                                          Margin="88.695,100.96,0,0"
+                                          VerticalAlignment="Top"
+                                          HorizontalAlignment="Left" />
+                                <RadioButton Content="Radio Button 1"
+                                             Margin="88.291,134.92,0,0"
+                                             VerticalAlignment="Top"
+                                             GroupName="test"
+                                             HorizontalAlignment="Left" />
+                                <TextBox Text="This is a textbox"
+                                         Margin="88.694,36.96,0,0"
+                                         VerticalAlignment="Top"
+                                         HorizontalAlignment="Left"
+                                         Width="154.002" />
+                                <ComboBox Margin="88.292,176.84,0,0"
+                                          VerticalAlignment="Top"
+                                          HorizontalAlignment="Left"
+                                          Width="154.404">
+                                    <ComboBoxItem Content="ComboBoxItem" />
+                                    <ComboBoxItem Content="ComboBoxItem" />
+                                    <ComboBoxItem Content="ComboBoxItem" />
+                                </ComboBox>
+                                <ProgressBar x:Name="pb"
+                                             Value="{Binding Value, ElementName=slider1}"
+                                             IsIndeterminate="False"
+                                             Margin="88.696,216.8,0,0"
+                                             VerticalAlignment="Top"
+                                             HorizontalAlignment="Left"
+                                             Width="154" />
+                                <Label Content="Button"
+                                       VerticalAlignment="Top"
+                                       Margin="39.07,0,0,0"
+                                       HorizontalAlignment="Left" />
+                                <Label Content="Passwordbox"
+                                       Margin="5.147,71,0,0"
+                                       RenderTransformOrigin="0.535,-0.381"
+                                       VerticalAlignment="Top"
+                                       HorizontalAlignment="Left" />
+                                <Label Content="Checkbox"
+                                       Margin="23.1,96.96,0,0"
+                                       HorizontalAlignment="Left"
+                                       Height="25.96"
+                                       VerticalAlignment="Top" />
+                                <Label Content="Radio Buttons"
+                                       VerticalAlignment="Top"
+                                       Margin="0.404,126.92,0,0"
+                                       HorizontalAlignment="Left" />
+                                <Label Content="TextBox"
+                                       VerticalAlignment="Top"
+                                       Margin="33.14,37,0,0"
+                                       HorizontalAlignment="Left" />
+                                <Label Content="Combobox"
+                                       VerticalAlignment="Top"
+                                       Margin="16.224,170.84,0,0"
+                                       HorizontalAlignment="Left" />
+                                <RadioButton Content="Radio Button 2"
+                                             Margin="88.695,155.88,0,0"
+                                             VerticalAlignment="Top"
+                                             GroupName="test"
+                                             HorizontalAlignment="Left" />
+                                <Label Content="Progress Bar"
+                                       VerticalAlignment="Top"
+                                       Margin="8.216,206.8,0,0"
+                                       HorizontalAlignment="Left"
+                                       d:LayoutOverrides="HorizontalAlignment" />
+                                <Button Content="Launch Panorama"
+                                        Click="BtnPanoramaClick"
+                                        VerticalAlignment="Top"
+                                        Margin="88.696,234,89.305,0" />
+                                <Button Content="Button" VerticalAlignment="Bottom" Margin="88.696,0,91.305,8" Style="{DynamicResource SquareButtonStyle}"/>
+                            </Grid>
+                            <WrapPanel Margin="332.001,0,0,8">
+                            	<Controls:AppBarButton
+                            		VerticalAlignment="Top"
+                            		MetroImageSource="{StaticResource appbar_barcode}"
+                            		Foreground="{DynamicResource BlackBrush}"
+                            		Content="scan" />
+
+                            	<Controls:AppBarButton
+                            		VerticalAlignment="Top"
+                            		MetroImageSource="{StaticResource appbar_barcode}"
+                            		Foreground="{DynamicResource BlackBrush}"
+                            		Content="scan"
+                            		Width="48"
+                            		Height="48"/>
+                            	<Button Style="{DynamicResource MetroCircleButtonStyle}"
+                            		Height="55"
+                            		Width="55"
+                            		VerticalAlignment="Top">
+                            		<Rectangle Width="20"
+                            			Height="20">
+                            			<Rectangle.Fill>
+                            				<VisualBrush Stretch="Fill"
+                            					Visual="{StaticResource appbar_city}" />
+                            			</Rectangle.Fill>
+                            		</Rectangle>
+
+                            	</Button>
+                            	<Button Style="{DynamicResource MetroCircleButtonStyle}"
+                            		Height="55"
+                            		Width="55"
+                            		VerticalAlignment="Top">
+                            		<Rectangle Width="20"
+                            			Height="20">
+                            			<Rectangle.Fill>
+                            				<VisualBrush Stretch="Fill"
+                            					Visual="{StaticResource appbar_barcode}" />
+                            			</Rectangle.Fill>
+                            		</Rectangle>
+
+                            	</Button>
+                            	<Button Style="{DynamicResource MetroCircleButtonStyle}"
+                            		Height="55"
+                            		Width="55"
+                            		VerticalAlignment="Top">
+                            		<Rectangle Width="28"
+                            			Height="17.25">
+                            			<Rectangle.Fill>
+                            				<VisualBrush Stretch="Fill"
+                            					Visual="{StaticResource appbar_cloud_download}" />
+                            			</Rectangle.Fill>
+                            		</Rectangle>
+
+                            	</Button>
+                            	<Button Style="{DynamicResource MetroCircleButtonStyle}"
+                            		Height="55"
+                            		Width="55"
+                            		VerticalAlignment="Top">
+                            		<Rectangle Width="20"
+                            			Height="20">
+                            			<Rectangle.Fill>
+                            				<VisualBrush Stretch="Fill"
+                            					Visual="{StaticResource appbar_cupcake}" />
+                            			</Rectangle.Fill>
+                            		</Rectangle>
+
+                            	</Button>
+                            </WrapPanel>
+                            <!--<Slider Height="23" HorizontalAlignment="Left" Margin="273,119,0,0" Name="slider1" VerticalAlignment="Top" Width="218" Maximum="100" Value="50" />-->
+                        </Grid>
+                </TabItem>
+                <TabItem Header="_More Controls Here!">
+                    <StackPanel>
+                        <Controls:ProgressIndicator ProgressColour="{StaticResource AccentColorBrush}"
+                                                    Height="6"
+                                                    Width="600" />
+                        <Controls:ToggleSwitch HorizontalAlignment="Left"
+                                               Margin="0,10,0,0" />
+                        <Slider Margin="0,10,0,0"
+                                HorizontalAlignment="Left"
+                                Width="261.667"
+                                Value="5"
+                                SmallChange="0.5" />
+                        <!--<Slider Height="23" HorizontalAlignment="Left" Margin="273,119,0,0" Name="slider1" VerticalAlignment="Top" Width="218" Maximum="100" Value="50" />-->
+
+                        <Controls:Tile Title="My _Cupcakes"
+                                       Count="23">
+                            <Controls:MetroImage Source="{StaticResource appbar_cupcake}" />
+                        </Controls:Tile>
+                    </StackPanel>
+                </TabItem>
+                <TabItem Header="More again">
+                    <TabItem.Resources>
+                        <ResourceDictionary>
+                            <ResourceDictionary.MergedDictionaries>
+                                <ResourceDictionary Source="pack://application:,,,/MahApps.Metro;component/Styles/FlatButton.xaml" />
+                            </ResourceDictionary.MergedDictionaries>
+                        </ResourceDictionary>
+                    </TabItem.Resources>
+                    <Grid>
+                        <Grid.RowDefinitions>
+                            <RowDefinition Height="*" />
+                            <RowDefinition Height="Auto" />
+                            <RowDefinition Height="Auto" />
+                        </Grid.RowDefinitions>
+                        <Grid.ColumnDefinitions>
+                            <ColumnDefinition Width="*" />
+                            <ColumnDefinition Width="Auto" />
+                        </Grid.ColumnDefinitions>
+                        
+                        <ListView ItemsSource="{Binding Artists}" BorderThickness="0">
+                            <ListView.View>
+                                <GridView>
+                                    <GridViewColumn Header="artist" DisplayMemberBinding="{Binding name}" />
+                                    <GridViewColumn Header="url" DisplayMemberBinding="{Binding url}" />
+                                </GridView>
+                            </ListView.View>
+                        </ListView>
+
+                        <StackPanel Grid.Row="1"
+                                    Grid.Column="1">
+
+                            <Button Content="Flat Button" />
+                            <Button Content="Disabled Button"
+                                    IsEnabled="False" />
+                        </StackPanel>
+                        <StackPanel Grid.Row="2"
+                                    Grid.Column="1"
+                                    Orientation="Horizontal">
+                            <Button Content="Ok"
+                                    Style="{StaticResource OkButton}" />
+                            <Button Content="Cancel"
+                                    Style="{StaticResource CancelButton}" />
+                        </StackPanel>
+                    </Grid>
+                </TabItem>
+            </TabControl>
+            <TextBlock HorizontalAlignment="Left" TextWrapping="Wrap" VerticalAlignment="Top" Margin="8,3.75,0,0" FontWeight="Bold" FontSize="10.667" Foreground="{DynamicResource BlackBrush}"><Run Language="en-au" Text="MAHAPPS.METRO"/></TextBlock>
+        </Grid>
+    </Controls:MetroContentControl>
+</Controls:MetroWindow>